import argparse
import asyncio
import atexit
import base64
import datetime
import hashlib
import json
import logging
import multiprocessing
import os
import random
import re
import shutil
import sys
import tempfile
import time
from concurrent.futures import ProcessPoolExecutor, ThreadPoolExecutor, as_completed
from concurrent.futures.process import BrokenProcessPool
from dataclasses import dataclass
from functools import cache, partial
from io import BytesIO
from urllib.parse import urlparse

import boto3
import httpx
from botocore.exceptions import ClientError
from huggingface_hub import snapshot_download
from PIL import Image
from pypdf import PdfReader
from tqdm import tqdm

from olmocr.check import (
    check_poppler_version,
    check_torch_gpu_available,
)
from olmocr.data.renderpdf import render_pdf_to_base64png
from olmocr.train.dataloader import FrontMatterParser
from olmocr.filter.filter import Language, PdfFilter
from olmocr.image_utils import convert_image_to_pdf_bytes, is_jpeg, is_png
from olmocr.metrics import MetricsKeeper, WorkerTracker
from olmocr.prompts import PageResponse, build_no_anchoring_yaml_prompt
from olmocr.prompts.anchor import get_anchor_text
from olmocr.s3_utils import (
    download_directory,
    download_zstd_csv,
    expand_s3_glob,
    get_s3_bytes,
    get_s3_bytes_with_backoff,
    parse_s3_path,
)
from olmocr.version import VERSION
from olmocr.work_queue import LocalWorkQueue, S3WorkQueue, WorkQueue

# Initialize logger
logger = logging.getLogger(__name__)
logger.setLevel(logging.DEBUG)
logger.propagate = False

server_logger = logging.getLogger("vllm")
server_logger.propagate = False

file_handler = logging.FileHandler("olmocr-pipeline-debug.log", mode="a")
file_handler.setLevel(logging.DEBUG)
file_handler.setFormatter(logging.Formatter("%(asctime)s - %(name)s - %(levelname)s - %(message)s"))

console_handler = logging.StreamHandler()
console_handler.setLevel(logging.INFO)
console_handler.setFormatter(logging.Formatter("%(asctime)s - %(name)s - %(levelname)s - %(message)s"))

# Add handlers to the logger
logger.addHandler(file_handler)
logger.addHandler(console_handler)
server_logger.addHandler(file_handler)

# Quiet logs from pypdf
logging.getLogger("pypdf").setLevel(logging.ERROR)

# Global s3 clients fo the whole script, we have two separate ones in case your workspace and your pdfs are in different accounts
workspace_s3 = boto3.client("s3")
pdf_s3 = boto3.client("s3")

# Global variables for token statistics
metrics = MetricsKeeper(window=60 * 5)
tracker = WorkerTracker()

# Process pool for offloading cpu bound work, like calculating anchor texts, max 32 workers, otherwise it can spawn way too many workers on a big machine
process_pool = ProcessPoolExecutor(max_workers=min(multiprocessing.cpu_count() // 2 + 1, 32), mp_context=multiprocessing.get_context("spawn"))

# Filter object, cached so it will only get loaded when/if you need it
get_pdf_filter = cache(lambda: PdfFilter(languages_to_keep={Language.ENGLISH, None}, apply_download_spam_check=True, apply_form_check=True))

# Specify a default port, but it can be overridden by args
BASE_SERVER_PORT = 30024


@dataclass(frozen=True)
class PageResult:
    s3_path: str
    page_num: int
    response: PageResponse

    input_tokens: int
    output_tokens: int
    is_fallback: bool


async def build_page_query(local_pdf_path: str, page: int, target_longest_image_dim: int, image_rotation: int = 0) -> dict:
    MAX_TOKENS = 4500
    assert image_rotation in [0, 90, 180, 270], "Invalid image rotation provided in build_page_query"

    # Allow the page rendering to process in the background while we get the anchor text (which blocks the main thread)
    image_base64 = await asyncio.to_thread(render_pdf_to_base64png, local_pdf_path, page, target_longest_image_dim=target_longest_image_dim)

    if image_rotation != 0:
        image_bytes = base64.b64decode(image_base64)
        with Image.open(BytesIO(image_bytes)) as img:
            rotated_img = img.rotate(-image_rotation, expand=True)

            # Save the rotated image to a bytes buffer
            buffered = BytesIO()
            rotated_img.save(buffered, format="PNG")

        # Encode the rotated image back to base64
        image_base64 = base64.b64encode(buffered.getvalue()).decode("utf-8")

    return {
        "model": "olmocr",
        "messages": [
            {
                "role": "user",
                "content": [
                    {"type": "image_url", "image_url": {"url": f"data:image/png;base64,{image_base64}"}},
                    {"type": "text", "text": build_no_anchoring_yaml_prompt()},
                ],
            }
        ],
        "max_tokens": MAX_TOKENS,
        "temperature": 0.0,
    }


# Manual simple implementation of HTTP Post
# It feels strange perhaps, but httpx and aiohttp are very complex beasts
# Ex. the sessionpool in httpcore has 4 different locks in it, and I've noticed
# that at the scale of 100M+ requests, that they deadlock in different strange ways
async def apost(url, json_data):
    parsed_url = urlparse(url)
    host = parsed_url.hostname
    port = parsed_url.port or 80
    path = parsed_url.path or "/"

    writer = None
    try:
        reader, writer = await asyncio.open_connection(host, port)

        json_payload = json.dumps(json_data)
        request = (
            f"POST {path} HTTP/1.1\r\n"
            f"Host: {host}\r\n"
            f"Content-Type: application/json\r\n"
            f"Content-Length: {len(json_payload)}\r\n"
            f"Connection: close\r\n\r\n"
            f"{json_payload}"
        )
        writer.write(request.encode())
        await writer.drain()

        # Read status line
        status_line = await reader.readline()
        if not status_line:
            raise ConnectionError("No response from server")
        status_parts = status_line.decode().strip().split(" ", 2)
        if len(status_parts) < 2:
            raise ValueError(f"Malformed status line: {status_line.decode().strip()}")
        status_code = int(status_parts[1])

        # Read headers
        headers = {}
        while True:
            line = await reader.readline()
            if line in (b"\r\n", b"\n", b""):
                break
            key, _, value = line.decode().partition(":")
            headers[key.strip().lower()] = value.strip()

        # Read response body
        if "content-length" in headers:
            body_length = int(headers["content-length"])
            response_body = await reader.readexactly(body_length)
        else:
            raise ConnectionError("Anything other than fixed content length responses are not implemented yet")

        return status_code, response_body
    except Exception as e:
        # Pass through errors
        raise e
    finally:
        # But just make sure to close the socket on your way out
        if writer is not None:
            try:
                writer.close()
                await writer.wait_closed()
            except:
                pass


async def process_page(args, worker_id: int, pdf_orig_path: str, pdf_local_path: str, page_num: int) -> PageResult:
    COMPLETION_URL = f"http://localhost:{BASE_SERVER_PORT}/v1/chat/completions"
    MAX_RETRIES = args.max_page_retries
    TEMPERATURE_BY_ATTEMPT = [0.1, 0.1, 0.2, 0.3, 0.5, 0.8, 0.9, 1.0]
    exponential_backoffs = 0
    local_anchor_text_len = args.target_anchor_text_len
    local_image_rotation = 0
    attempt = 0
    await tracker.track_work(worker_id, f"{pdf_orig_path}-{page_num}", "started")

    while attempt < MAX_RETRIES:
        lookup_attempt = min(attempt, len(TEMPERATURE_BY_ATTEMPT) - 1)
        query = await build_page_query(
            pdf_local_path,
            page_num,
            args.target_longest_image_dim,
            image_rotation=local_image_rotation,
        )
        # Change temperature as number of attempts increases to overcome repetition issues at expense of quality
        query["temperature"] = TEMPERATURE_BY_ATTEMPT[lookup_attempt]

        # Enable guided decoding regex if needed
        if args.guided_decoding:
            query["guided_regex"] = r"---\nprimary_language: (?:[a-z]{2}|null)\nis_rotation_valid: (?:True|False|true|false)\nrotation_correction: (?:0|90|180|270)\nis_table: (?:True|False|true|false)\nis_diagram: (?:True|False|true|false)\n(?:---|---\n[\s\S]+)"

        logger.info(f"Built page query for {pdf_orig_path}-{page_num}")

        try:
            status_code, response_body = await apost(COMPLETION_URL, json_data=query)

            if status_code == 400:
                raise ValueError(f"Got BadRequestError from server: {response_body}, skipping this response")
            elif status_code == 500:
                raise ValueError(f"Got InternalServerError from server: {response_body}, skipping this response")
            elif status_code != 200:
                raise ValueError(f"Error http status {status_code}")

            base_response_data = json.loads(response_body)

            if base_response_data["usage"]["total_tokens"] > args.model_max_context:
                local_anchor_text_len = max(1, local_anchor_text_len // 2)
                logger.info(f"Reducing anchor text len to {local_anchor_text_len} for {pdf_orig_path}-{page_num}")
                raise ValueError("Response exceeded model_max_context, cannot use this response")
            
            if base_response_data["choices"][0]["finish_reason"] != "stop":
                local_anchor_text_len = max(1, local_anchor_text_len // 2)
                logger.info(f"Reducing anchor text len to {local_anchor_text_len} for {pdf_orig_path}-{page_num}")
                raise ValueError("Response did not finish with reason code 'stop', cannot use this response")

            metrics.add_metrics(
                server_input_tokens=base_response_data["usage"].get("prompt_tokens", 0),
                server_output_tokens=base_response_data["usage"].get("completion_tokens", 0),
            )

            model_response_markdown = base_response_data["choices"][0]["message"]["content"]

            parser = FrontMatterParser(front_matter_class=PageResponse)
            front_matter, text = parser._extract_front_matter_and_text(model_response_markdown)
            page_response = parser._parse_front_matter(front_matter, text)

            if not page_response.is_rotation_valid and attempt < MAX_RETRIES - 1:
                logger.info(
                    f"Got invalid_page rotation for {pdf_orig_path}-{page_num} attempt {attempt}, retrying with {page_response.rotation_correction} rotation"
                )
                local_image_rotation = page_response.rotation_correction
                raise ValueError(f"invalid_page rotation for {pdf_orig_path}-{page_num}")

            metrics.add_metrics(**{"completed_pages": 1, f"finished_on_attempt_{attempt}": 1})
            await tracker.track_work(worker_id, f"{pdf_orig_path}-{page_num}", "finished")
            return PageResult(
                pdf_orig_path,
                page_num,
                page_response,
                input_tokens=base_response_data["usage"].get("prompt_tokens", 0),
                output_tokens=base_response_data["usage"].get("completion_tokens", 0),
                is_fallback=False,
            )
        except (ConnectionError, OSError, asyncio.TimeoutError) as e:
            logger.warning(f"Client error on attempt {attempt} for {pdf_orig_path}-{page_num}: {type(e)} {e}")

            # Now we want to do exponential backoff, and not count this as an actual page retry
            # Page retrys are supposed to be for fixing bad results from the model, but actual requests to vllm
            # are supposed to work. Probably this means that the server is just restarting
            sleep_delay = 10 * (2**exponential_backoffs)
            exponential_backoffs += 1
            logger.info(f"Sleeping for {sleep_delay} seconds on {pdf_orig_path}-{page_num} to allow server restart")
            await asyncio.sleep(sleep_delay)
        except asyncio.CancelledError:
            logger.info(f"Process page {pdf_orig_path}-{page_num} cancelled")
            await tracker.track_work(worker_id, f"{pdf_orig_path}-{page_num}", "cancelled")
            raise
        except json.JSONDecodeError as e:
            logger.warning(f"JSON decode error on attempt {attempt} for {pdf_orig_path}-{page_num}: {e}")

            local_anchor_text_len = max(1, local_anchor_text_len // 2)
            logger.info(f"Reducing anchor text len to {local_anchor_text_len} for {pdf_orig_path}-{page_num}")

            attempt += 1
        except ValueError as e:
            logger.warning(f"ValueError on attempt {attempt} for {pdf_orig_path}-{page_num}: {type(e)} - {e}")
            attempt += 1
        except Exception as e:
            logger.exception(f"Unexpected error on attempt {attempt} for {pdf_orig_path}-{page_num}: {type(e)} - {e}")
            attempt += 1

    logger.error(f"Failed to process {pdf_orig_path}-{page_num} after {MAX_RETRIES} attempts.")
    metrics.add_metrics(failed_pages=1)
    await tracker.track_work(worker_id, f"{pdf_orig_path}-{page_num}", "errored")

    return PageResult(
        pdf_orig_path,
        page_num,
        PageResponse(
            natural_text=get_anchor_text(pdf_local_path, page_num, pdf_engine="pdftotext"),
            primary_language=None,
            is_rotation_valid=True,
            rotation_correction=0,
            is_table=False,
            is_diagram=False,
        ),
        input_tokens=0,
        output_tokens=0,
        is_fallback=True,
    )

async def process_pdf(args, worker_id: int, pdf_orig_path: str):
    with tempfile.NamedTemporaryFile("wb+", suffix=".pdf", delete=False) as tf:
        try:
            data = await asyncio.to_thread(lambda: get_s3_bytes_with_backoff(pdf_s3, pdf_orig_path))
            tf.write(data)
            tf.flush()
        except ClientError as ex:
            if ex.response["Error"]["Code"] == "NoSuchKey":
                logger.info(f"S3 File Not found, skipping it completely {pdf_orig_path}")
                return None
            else:
                raise

        if is_png(tf.name) or is_jpeg(tf.name):
            logger.info(f"Converting {pdf_orig_path} from image to PDF format...")
            tf.seek(0)
            tf.write(convert_image_to_pdf_bytes(tf.name))
            tf.flush()

    try:
        try:
            reader = PdfReader(tf.name)
            num_pages = reader.get_num_pages()
        except:
            logger.exception(f"Could not count number of pages for {pdf_orig_path}, aborting document")
            return None

        logger.info(f"Got {num_pages} pages to do for {pdf_orig_path} in worker {worker_id}")

        if args.apply_filter and get_pdf_filter().filter_out_pdf(tf.name):
            logger.info(f"Filtering out pdf {pdf_orig_path}")
            return None

        # List to hold the tasks for processing each page
        page_tasks = []
        page_results = []

        try:
            async with asyncio.TaskGroup() as tg:
                for page_num in range(1, num_pages + 1):
                    task = tg.create_task(process_page(args, worker_id, pdf_orig_path, tf.name, page_num))
                    page_tasks.append(task)

            # Collect the results from the entire task group, assuming no exceptions
            page_results = [task.result() for task in page_tasks]

            num_fallback_pages = sum(page_result.is_fallback for page_result in page_results)

            if num_fallback_pages / num_pages > args.max_page_error_rate:
                logger.error(
                    f"Document {pdf_orig_path} has {num_fallback_pages} fallback pages out of {num_pages} exceeding max_page_error_rate of {args.max_page_error_rate}, discarding document."
                )
                return None
            elif num_fallback_pages > 0:
                logger.warning(
                    f"Document {pdf_orig_path} processed with {num_fallback_pages} fallback pages out of {num_pages}, proceeding to build Dolma document."
                )

            return build_dolma_document(pdf_orig_path, page_results)
        except Exception as e:
            # Check for ExceptionGroup with BrokenProcessPool
            if isinstance(e, ExceptionGroup):
                broken_pool, other = e.split(BrokenProcessPool)
                if broken_pool is not None:  # Found at least one BrokenProcessPool
                    logger.critical("Encountered BrokenProcessPool, exiting process.")
                    sys.exit(1)

            logger.exception(f"Exception in process_pdf for {pdf_orig_path}: {e}")
            # You can't build a dolma doc with even 1 failed page, so just get out of here
            # However, you don't want to propagate an exception higher up and cancel the entire work_group
            return None
    finally:
        if os.path.exists(tf.name):
            os.unlink(tf.name)


def build_dolma_document(pdf_orig_path, page_results):
    # Build the document text and page spans
    document_text = ""
    pdf_page_spans = []
    current_char_pos = 0

    for index, page_result in enumerate(page_results):
        if page_result.response.natural_text is not None:
            content = page_result.response.natural_text + ("\n" if index < len(page_results) - 1 else "")
        else:
            content = ""

        start_pos = current_char_pos
        document_text += content
        current_char_pos = len(document_text)
        pdf_page_spans.append([start_pos, current_char_pos, page_result.page_num])

    if not document_text:
        logger.info(f"No document text for {pdf_orig_path}")
        return None  # Return None if the document text is empty

    # Build the Dolma document
    metadata = {
        "Source-File": pdf_orig_path,
        "olmocr-version": VERSION,
        "pdf-total-pages": len(page_results),
        "total-input-tokens": sum(page.input_tokens for page in page_results),
        "total-output-tokens": sum(page.output_tokens for page in page_results),
        "total-fallback-pages": sum(page.is_fallback for page in page_results),
    }

    id_ = hashlib.sha1(document_text.encode()).hexdigest()

    dolma_doc = {
        "id": id_,
        "text": document_text,
        "source": "olmocr",
        "added": datetime.datetime.now().strftime("%Y-%m-%d"),
        "created": datetime.datetime.now().strftime("%Y-%m-%d"),
        "metadata": metadata,
        "attributes": {"pdf_page_numbers": pdf_page_spans},
    }
    return dolma_doc


async def worker(args, work_queue: WorkQueue, semaphore, worker_id):
    while True:
        # Wait until allowed to proceed
        await semaphore.acquire()

        work_item = await work_queue.get_work()

        if work_item is None:
            logger.info(f"Worker {worker_id} exiting due to empty queue")
            semaphore.release()
            break

        logger.info(f"Worker {worker_id} processing work item {work_item.hash}")
        await tracker.clear_work(worker_id)

        try:
            async with asyncio.TaskGroup() as tg:
                dolma_tasks = [tg.create_task(process_pdf(args, worker_id, pdf)) for pdf in work_item.work_paths]
                logger.info(f"Created all tasks for {work_item.hash}")

            logger.info(f"Finished TaskGroup for worker on {work_item.hash}")

            dolma_docs = []
            for task in dolma_tasks:
                try:
                    result = task.result()
                except:
                    # some dolma doc creations may have failed
                    pass

                if result is not None:
                    dolma_docs.append(result)

            logger.info(f"Got {len(dolma_docs)} docs for {work_item.hash}")

            # Write the Dolma documents to a local temporary file in JSONL format
            with tempfile.NamedTemporaryFile(mode="w+", delete=False) as tf:
                for doc in dolma_docs:
                    tf.write(json.dumps(doc))
                    tf.write("\n")
                tf.flush()
                temp_path = tf.name

            try:
                # Define the output S3 path using the work_hash
                output_final_path = os.path.join(args.workspace, "results", f"output_{work_item.hash}.jsonl")

                if output_final_path.startswith("s3://"):
                    bucket, key = parse_s3_path(output_final_path)
                    workspace_s3.upload_file(temp_path, bucket, key)
                else:
                    shutil.copyfile(temp_path, output_final_path)
            finally:
                # Clean up the temporary file
                if os.path.exists(temp_path):
                    os.unlink(temp_path)

            # If --markdown flag is set, also write the natural text to markdown files
            if args.markdown:
                logger.info(f"Writing {len(dolma_docs)} markdown files for {work_item.hash}")
                for doc in dolma_docs:
                    source_file = doc["metadata"]["Source-File"]
                    natural_text = doc["text"]

                    # Create the output markdown path that preserves the folder structure
                    if source_file.startswith("s3://"):
                        # Extract the path after the bucket name for S3 sources
                        parsed = urlparse(source_file)
                        relative_path = parsed.path.lstrip("/")
                    else:
                        # For local files, use the full path
                        relative_path = source_file

                    # Change the extension to .md
                    md_filename = os.path.splitext(os.path.basename(relative_path))[0] + ".md"
                    # Get the directory path without the filename
                    dir_path = os.path.dirname(relative_path)

                    # Create the output markdown path
                    markdown_dir = os.path.join(args.workspace, "markdown", dir_path)
                    markdown_path = os.path.join(markdown_dir, md_filename)

                    # Create the directory structure if it doesn't exist
                    if markdown_path.startswith("s3://"):
                        # For S3 paths, we'll create a temporary file and upload it
                        with tempfile.NamedTemporaryFile(mode="w+", delete=False) as md_tf:
                            md_tf.write(natural_text)
                            md_tf.flush()
                            md_temp_path = md_tf.name

                        try:
                            md_bucket, md_key = parse_s3_path(markdown_path)
                            workspace_s3.upload_file(md_temp_path, md_bucket, md_key)
                        finally:
                            # Make sure to clean up the temporary file even if upload fails
                            if os.path.exists(md_temp_path):
                                os.unlink(md_temp_path)
                    else:
                        # For local paths, create the directory structure and write the file
                        os.makedirs(markdown_dir, exist_ok=True)
                        with open(markdown_path, "w") as md_f:
                            md_f.write(natural_text)

            # Update finished token counts from successful documents
            metrics.add_metrics(
                finished_input_tokens=sum(doc["metadata"]["total-input-tokens"] for doc in dolma_docs),
                finished_output_tokens=sum(doc["metadata"]["total-output-tokens"] for doc in dolma_docs),
            )

            await work_queue.mark_done(work_item)
        except Exception as e:
            logger.exception(f"Exception occurred while processing work_hash {work_item.hash}: {e}")
        finally:
            semaphore.release()


async def vllm_server_task(model_name_or_path, args, semaphore):
    cmd = [
        "vllm",
        "serve",
        model_name_or_path,
        "--port",
        str(BASE_SERVER_PORT),
        "--disable-log-requests",
        "--uvicorn-log-level",
        "warning",
        "--served-model-name",
<<<<<<< HEAD
        "olmocr",
=======
        "Qwen/Qwen2-VL-7B-Instruct",
>>>>>>> 61a13f96
        "--tensor-parallel-size",
        str(args.tensor_parallel_size),
        "--data-parallel-size",
        str(args.data_parallel_size),
<<<<<<< HEAD
=======
        "--gpu-memory-utilization", str(args.gpu_memory_utilization),
        "--max-model-len", str(args.max_model_len),   
>>>>>>> 61a13f96
    ]

    proc = await asyncio.create_subprocess_exec(
        *cmd,
        stdout=asyncio.subprocess.PIPE,
        stderr=asyncio.subprocess.PIPE,
    )

    # Ensure the subprocess is terminated on exit
    def _kill_proc():
        proc.terminate()

    atexit.register(_kill_proc)

    # Shared variables between tasks
    last_running_req, last_queue_req = 0, 0
    server_printed_ready_message = False
    last_semaphore_release = time.time()

    async def process_line(line):
        nonlocal last_running_req, last_queue_req, last_semaphore_release, server_printed_ready_message
        server_logger.info(line)

        # if the server hasn't initialized yet, log all the lines to the main logger also, so that the user
        # can see any warnings/errors more easily
        if not server_printed_ready_message:
            logger.info(line)

        if "Detected errors during sampling" in line:
            logger.error("Cannot continue, sampling errors detected, model is probably corrupt")
            sys.exit(1)

        if not server_printed_ready_message and ("The server is fired up and ready to roll!" in line or "Starting vLLM API server" in line):
            server_printed_ready_message = True
            last_semaphore_release = time.time()

        match = re.search(r"Running: (\d+)", line)
        if match:
            last_running_req = int(match.group(1))

        match = re.search(r"(?:Waiting|Pending):\s*(\d+)", line)
        if match:
            last_queue_req = int(match.group(1))
            logger.info(f"vllm running req: {last_running_req} queue req: {last_queue_req}")

    async def read_stream(stream):
        while True:
            line = await stream.readline()
            if not line:
                break
            try:
                line = line.decode("utf-8").rstrip()
                await process_line(line)
            except Exception as ex:
                logger.warning(f"Got {ex} when reading log line from inference server, skipping")

    async def timeout_task():
        nonlocal last_running_req, last_queue_req, last_semaphore_release
        try:
            while True:
                await asyncio.sleep(1)
                if server_printed_ready_message and last_queue_req == 0 and time.time() - last_semaphore_release > 30 and semaphore.locked():
                    semaphore.release()
                    last_semaphore_release = time.time()
                    logger.info("Semaphore released, allowing a worker to proceed.")
        except asyncio.CancelledError:
            pass  # Clean up if the task is cancelled

    # Start tasks to read stdout, stderr, and handle timeout logic
    stdout_task = asyncio.create_task(read_stream(proc.stdout))
    stderr_task = asyncio.create_task(read_stream(proc.stderr))
    timeout_task = asyncio.create_task(timeout_task())

    try:
        await proc.wait()
    except asyncio.CancelledError:
        logger.info("Got cancellation request for VLLM server")
        proc.terminate()
        raise

    timeout_task.cancel()
    await asyncio.gather(stdout_task, stderr_task, timeout_task, return_exceptions=True)


async def vllm_server_host(model_name_or_path, args, semaphore):
    MAX_RETRIES = 5
    retry = 0

    while retry < MAX_RETRIES:
        await vllm_server_task(model_name_or_path, args, semaphore)
        logger.warning("VLLM server task ended")
        retry += 1

    if retry >= MAX_RETRIES:
        logger.error(f"Ended up starting the vllm server more than {retry} times, cancelling pipeline")
        logger.error("")
        logger.error(
            "Please make sure vllm is installed according to the latest instructions here: https://docs.vllm.ai/en/stable/getting_started/installation/gpu.html"
        )
        sys.exit(1)


async def vllm_server_ready():
    max_attempts = 300
    delay_sec = 1
    url = f"http://localhost:{BASE_SERVER_PORT}/v1/models"

    for attempt in range(1, max_attempts + 1):
        try:
            async with httpx.AsyncClient() as session:
                response = await session.get(url)

                if response.status_code == 200:
                    logger.info("vllm server is ready.")
                    return
                else:
                    logger.info(f"Attempt {attempt}: Unexpected status code {response.status_code}")
        except Exception:
            logger.warning(f"Attempt {attempt}: Please wait for vllm server to become ready...")

        await asyncio.sleep(delay_sec)

    raise Exception("vllm server did not become ready after waiting.")


async def download_model(model_name_or_path: str, max_retries: int = 5):
    for retry in range(max_retries):
        try:
            if model_name_or_path.startswith("s3://") or model_name_or_path.startswith("gs://") or model_name_or_path.startswith("weka://"):
                logger.info(f"Downloading model directory from '{model_name_or_path}'")
                model_cache_dir = os.path.join(os.path.expanduser("~"), ".cache", "olmocr", "model")
                # Delete existing model cache directory if it exists
                if os.path.exists(model_cache_dir):
                    shutil.rmtree(model_cache_dir)
                download_directory([model_name_or_path], model_cache_dir)
                return model_cache_dir
            elif os.path.isabs(model_name_or_path) and os.path.isdir(model_name_or_path):
                logger.info(f"Using local model path at '{model_name_or_path}'")
                return model_name_or_path
            else:
                logger.info(f"Downloading model with hugging face '{model_name_or_path}'")
                snapshot_download(repo_id=model_name_or_path)
                return model_name_or_path
        except Exception:
            if retry == max_retries - 1:
                raise  # Raise on final attempt and fail the job

            sleep_time = random.randrange(2, 20) * 2**retry
            logger.exception(f"Could not download model, sleeping for {sleep_time} seconds to retry ({retry + 1}/{max_retries})")
            await asyncio.sleep(random.randrange(10, 30) * 2**retry)


async def metrics_reporter(work_queue):
    while True:
        # Leading newlines preserve table formatting in logs
        logger.info(f"Queue remaining: {work_queue.size}")
        logger.info("\n" + str(metrics))
        logger.info("\n" + str(await tracker.get_status_table()))
        await asyncio.sleep(10)


def submit_beaker_job(args):
    from beaker import (  # type: ignore
        Beaker,
        Constraints,
        EnvVar,
        ExperimentSpec,
        ImageSource,
        Priority,
        ResultSpec,
        SecretNotFound,
        TaskContext,
        TaskResources,
        TaskSpec,
    )

    b = Beaker.from_env(default_workspace=args.beaker_workspace)
    account = b.account.whoami()
    owner = account.name
    beaker_image = f"jakep/olmocr-inference-{VERSION}"

    task_name = f"olmocr-{os.path.basename(args.workspace.rstrip('/'))}"

    # Take out --beaker flag so the workers will just run things
    args_list = [arg for arg in sys.argv[1:] if arg != "--beaker"]

    # Take out the --pdfs [arg] or --pdfs=[arg], since the queue is populated locally
    args_list = [arg for i, arg in enumerate(args_list) if not (arg.startswith("--pdfs") or (i > 0 and args_list[i - 1] == "--pdfs"))]

    try:
        b.secret.get(f"{owner}-WEKA_ACCESS_KEY_ID", args.beaker_workspace)
        b.secret.get(f"{owner}-WEKA_SECRET_ACCESS_KEY", args.beaker_workspace)
        b.secret.get(f"{owner}-AWS_CREDENTIALS_FILE", args.beaker_workspace)
    except SecretNotFound:
        print(
            f"Expected beaker secrets for accessing Weka and S3 are not found. Are you okay to write those to your beaker workspace {args.beaker_workspace}? [y/n]"
        )

        if input().strip().lower() != "y":
            print("Exiting...")
            sys.exit(1)

        b.secret.write(f"{owner}-WEKA_ACCESS_KEY_ID", os.environ.get("WEKA_ACCESS_KEY_ID", ""), args.beaker_workspace)
        b.secret.write(f"{owner}-WEKA_SECRET_ACCESS_KEY", os.environ.get("WEKA_SECRET_ACCESS_KEY", ""), args.beaker_workspace)
        b.secret.write(
            f"{owner}-AWS_CREDENTIALS_FILE",
            open(os.path.join(os.path.expanduser("~"), ".aws", "credentials")).read(),
            args.beaker_workspace,
        )

    env_var_secrets = [
        EnvVar(name="WEKA_ACCESS_KEY_ID", secret=f"{owner}-WEKA_ACCESS_KEY_ID"),
        EnvVar(name="WEKA_SECRET_ACCESS_KEY", secret=f"{owner}-WEKA_SECRET_ACCESS_KEY"),
        EnvVar(name="AWS_CREDENTIALS_FILE", secret=f"{owner}-AWS_CREDENTIALS_FILE"),
    ]

    try:
        b.secret.get("OLMOCR_PREVIEW_HF_TOKEN", args.beaker_workspace)
        env_var_secrets.append(EnvVar(name="HF_TOKEN", secret="OLMOCR_PREVIEW_HF_TOKEN"))
    except SecretNotFound:
        pass

    try:
        b.secret.get("OE_DATA_GCS_SA_KEY", args.beaker_workspace)
        env_var_secrets.append(EnvVar(name="GOOGLE_APPLICATION_CREDENTIALS_FILE", secret="OE_DATA_GCS_SA_KEY"))
    except SecretNotFound:
        print("Input the olmo-gcs SA key if you would like to load weights from gcs (end with a double newline):")
        lines = []
        prev_empty = False
        for line in iter(input, None):
            if not line and prev_empty:
                break
            prev_empty = not line
            lines.append(line)
        gcs_sa_key = "\n".join(lines[:-1]).strip()  # Remove the last empty line
        if gcs_sa_key:
            b.secret.write("OE_DATA_GCS_SA_KEY", gcs_sa_key, args.beaker_workspace)
            env_var_secrets.append(EnvVar(name="GOOGLE_APPLICATION_CREDENTIALS_FILE", secret="OE_DATA_GCS_SA_KEY"))

    # Create the experiment spec
    experiment_spec = ExperimentSpec(
        budget="ai2/oe-data",
        description=task_name,
        tasks=[
            TaskSpec(
                name=task_name,
                propagate_failure=False,
                propagate_preemption=False,
                replicas=args.beaker_gpus,
                context=TaskContext(
                    priority=Priority(args.beaker_priority),
                    preemptible=True,
                ),
                image=ImageSource(beaker=beaker_image),
                command=["python", "-m", "olmocr.pipeline"] + args_list,
                env_vars=[EnvVar(name="BEAKER_JOB_NAME", value=task_name), EnvVar(name="OWNER", value=owner)] + env_var_secrets,
                resources=TaskResources(gpu_count=1),
                constraints=Constraints(cluster=args.beaker_cluster if isinstance(args.beaker_cluster, list) else [args.beaker_cluster]),
                result=ResultSpec(path="/noop-results"),
            )
        ],
    )

    experiment_data = b.experiment.create(spec=experiment_spec, workspace=args.beaker_workspace)

    print(f"Experiment URL: https://beaker.org/ex/{experiment_data.id}")


def print_stats(args, root_work_queue):
    LONG_CONTEXT_THRESHOLD = 32768

    assert args.workspace.startswith("s3://"), "Printing stats functionality only works with s3 workspaces for now."

    # Get total work items and completed items
    index_file_s3_path = os.path.join(args.workspace, "work_index_list.csv.zstd")
    output_glob = os.path.join(args.workspace, "results", "*.jsonl")

    done_work_items = expand_s3_glob(workspace_s3, output_glob)
    work_queue_lines = download_zstd_csv(workspace_s3, index_file_s3_path)

    work_queue = {}
    for line in work_queue_lines:
        if line.strip():
            parts = root_work_queue._decode_csv_row(line.strip())
            if parts:  # Ensure we have at least one part
                work_queue[parts[0]] = parts[1:]

    total_items = len(work_queue)
    completed_items = len(done_work_items)

    def process_output_file(s3_path):
        try:
            data = get_s3_bytes(workspace_s3, s3_path)
            doc_count = 0
            total_input_tokens = 0
            total_output_tokens = 0
            total_pages = 0
            total_fallback_pages = 0
            processed_paths = set()

            # Counters for long context docs within a single file
            long_context_docs = 0
            long_context_tokens = 0

            for line in data.decode("utf-8").splitlines():
                if line.strip():
                    doc = json.loads(line)
                    doc_count += 1
                    doc_input_tokens = doc["metadata"].get("total-input-tokens", 0)
                    doc_output_tokens = doc["metadata"].get("total-output-tokens", 0)
                    doc_pages = doc["metadata"].get("pdf-total-pages", 0)
                    doc_fallback_pages = doc["metadata"].get("total-fallback-pages", 0)

                    total_input_tokens += doc_input_tokens
                    total_output_tokens += doc_output_tokens
                    total_pages += doc_pages
                    total_fallback_pages += doc_fallback_pages
                    processed_paths.add(doc["metadata"]["Source-File"])

                    # Check if this doc exceeds the long context threshold
                    if doc_output_tokens > LONG_CONTEXT_THRESHOLD:
                        long_context_docs += 1
                        long_context_tokens += doc_output_tokens

            return (
                doc_count,
                total_input_tokens,
                total_output_tokens,
                total_pages,
                total_fallback_pages,
                processed_paths,
                long_context_docs,
                long_context_tokens,
            )
        except Exception as e:
            logger.warning(f"Error processing {s3_path}: {e}")
            return 0, 0, 0, 0, 0, set(), 0, 0

    print(f"\nCompleted work items {completed_items:,} out of {total_items:,}: {completed_items/total_items*100:.2f}%")
    print("\nProcessing output files...")
    docs_total = 0
    input_tokens_total = 0
    output_tokens_total = 0
    pages_total = 0
    fallback_pages_total = 0
    all_processed_paths = set()
    original_paths = set()

    # Counters for long context documents across all files
    long_context_docs_count = 0
    long_context_tokens_total = 0

    # First collect all original PDF paths
    for done_work_item in done_work_items:
        if match := re.search(r"output_(\w+).jsonl", done_work_item):
            done_work_hash = match.group(1)
            if done_work_hash in work_queue:
                original_paths.update(work_queue[done_work_hash])

    with ThreadPoolExecutor() as executor:
        futures = {executor.submit(process_output_file, item): item for item in done_work_items}

        for future in tqdm(as_completed(futures), total=len(futures)):
            (doc_count, input_tokens, output_tokens, pages, fallback_pages, processed_paths, long_context_docs, long_context_tokens) = future.result()
            docs_total += doc_count
            input_tokens_total += input_tokens
            output_tokens_total += output_tokens
            pages_total += pages
            fallback_pages_total += fallback_pages
            all_processed_paths.update(processed_paths)
            long_context_docs_count += long_context_docs
            long_context_tokens_total += long_context_tokens

    skipped_paths = original_paths - all_processed_paths

    print("\nWork Items Status:")
    print(f"Total work items: {total_items:,}")
    print(f"Completed items: {completed_items:,}")
    print(f"Remaining items: {total_items - completed_items:,}")

    print("\nResults:")
    print(f"Total documents processed: {docs_total:,}")
    print(f"Total documents skipped: {len(skipped_paths):,}")
    print(f"Total pages on fallback: {fallback_pages_total:,}")
    print(f"Total pages processed: {pages_total:,}")

    print(f"\nTotal output tokens: {output_tokens_total:,}")
    print(f"Projected output tokens: {round((output_tokens_total/max(1, completed_items))*total_items):,}")

    print(f"\nAverage pages per doc: {pages_total/max(1,docs_total):,.1f}")
    print(f"Average output tokens per doc: {output_tokens_total/max(1,docs_total):,.1f}")
    print(f"Average output tokens per page: {output_tokens_total/max(1,pages_total):,.1f}")

    # Print long context documents stats
    print(f"\nLong Context Documents (>{LONG_CONTEXT_THRESHOLD} tokens): {long_context_docs_count:,}")
    print(f"Total tokens in long context documents: {long_context_tokens_total:,}")


async def main():
    parser = argparse.ArgumentParser(description="Manager for running millions of PDFs through a batch inference pipeline")
    parser.add_argument(
        "workspace",
        help="The filesystem path where work will be stored, can be a local folder, or an s3 path if coordinating work with many workers, s3://bucket/prefix/ ",
    )
    parser.add_argument(
        "--pdfs",
        nargs="*",
        help="Path to add pdfs stored in s3 to the workspace, can be a glob path s3://bucket/prefix/*.pdf or path to file containing list of pdf paths",
        default=None,
    )
    parser.add_argument("--workspace_profile", help="S3 configuration profile for accessing the workspace", default=None)
    parser.add_argument("--pdf_profile", help="S3 configuration profile for accessing the raw pdf documents", default=None)
    parser.add_argument("--pages_per_group", type=int, default=500, help="Aiming for this many pdf pages per work item group")
    parser.add_argument("--max_page_retries", type=int, default=8, help="Max number of times we will retry rendering a page")
    parser.add_argument("--max_page_error_rate", type=float, default=0.004, help="Rate of allowable failed pages in a document, 1/250 by default")
    parser.add_argument("--workers", type=int, default=20, help="Number of workers to run at a time")
    parser.add_argument("--apply_filter", action="store_true", help="Apply basic filtering to English pdfs which are not forms, and not likely seo spam")
    parser.add_argument("--stats", action="store_true", help="Instead of running any job, reports some statistics about the current workspace")
    parser.add_argument("--markdown", action="store_true", help="Also write natural text to markdown files preserving the folder structure of the input pdfs")

    # Model parameters
    parser.add_argument(
        "--model",
        help="List of paths where you can find the model to convert this pdf. You can specify several different paths here, and the script will try to use the one which is fastest to access",
        default="allenai/olmOCR-7B-0225-preview",
    )

    parser.add_argument("--gpu-memory-utilization", type=float, default=0.95, help="Fraction of VRAM vLLM may pre-allocate for KV-cache " "(passed through to vllm serve).")
    parser.add_argument("--max_model_len", type=int, default=32768, help="Upper bound (tokens) vLLM will allocate KV-cache for; " "passed through to vllm serve as --max-model-len.",)

    parser.add_argument("--model_max_context", type=int, default="8192", help="Maximum context length that the model was fine tuned under")
    parser.add_argument("--target_longest_image_dim", type=int, help="Dimension on longest side to use for rendering the pdf pages", default=1288)
    parser.add_argument("--target_anchor_text_len", type=int, help="Maximum amount of anchor text to use (characters), not used for new models", default=-1)
    parser.add_argument("--guided_decoding", action="store_true", help="Enable guided decoding for model YAML type outputs")

    # Beaker/job running stuff
    parser.add_argument("--beaker", action="store_true", help="Submit this job to beaker instead of running locally")
    parser.add_argument("--beaker_workspace", help="Beaker workspace to submit to", default="ai2/olmocr")
    parser.add_argument(
        "--beaker_cluster",
        help="Beaker clusters you want to run on",
        default=["ai2/jupiter-cirrascale-2", "ai2/ceres-cirrascale", "ai2/neptune-cirrascale", "ai2/saturn-cirrascale", "ai2/augusta-google-1"],
    )
    parser.add_argument("--beaker_gpus", type=int, default=1, help="Number of gpu replicas to run")
    parser.add_argument("--beaker_priority", type=str, default="normal", help="Beaker priority level for the job")
    parser.add_argument("--port", type=int, default=30024, help="Port to use for the VLLM server")
    parser.add_argument("--tensor-parallel-size", "-tp", type=int, default=1, help="Tensor parallel size for vLLM")
    parser.add_argument("--data-parallel-size", "-dp", type=int, default=1, help="Data parallel size for vLLM")
    args = parser.parse_args()

    logger.info(
        "If you run out of GPU memory during start-up or get 'KV cache is larger than available memory' errors, retry with lower values, e.g. --gpu_memory_utilization 0.80  --max_model_len 16384"
    )
    logger.info("Current defaults: gpu_memory_utilization=%.2f  max_model_len=%d" % (args.gpu_memory_utilization, args.max_model_len))

    global workspace_s3, pdf_s3
    # set the global BASE_SERVER_PORT from args
    global BASE_SERVER_PORT
    BASE_SERVER_PORT = args.port

    # setup the job to work in beaker environment, load secrets, adjust logging, etc.
    if "BEAKER_JOB_NAME" in os.environ:
        server_logger.addHandler(console_handler)
        cred_path = os.path.join(os.path.expanduser("~"), ".aws", "credentials")
        os.makedirs(os.path.dirname(cred_path), exist_ok=True)
        with open(cred_path, "w") as f:
            f.write(os.environ.get("AWS_CREDENTIALS_FILE"))
        cred_path = os.path.join(os.path.expanduser("~"), ".gcs", "credentials")
        os.makedirs(os.path.dirname(cred_path), exist_ok=True)
        with open(cred_path, "w") as f:
            f.write(os.environ.get("GOOGLE_APPLICATION_CREDENTIALS_FILE"))
        os.environ["GOOGLE_APPLICATION_CREDENTIALS"] = cred_path
        workspace_s3 = boto3.client("s3")
        pdf_s3 = boto3.client("s3")

        # Wait a little bit so that not all beaker jobs in a task start at the same time and download the model at the same time
        replica_count = int(os.environ.get("BEAKER_REPLICA_COUNT", "1"))
        interval = 10 if (replica_count - 1) * 10 <= 30 else 30 / max(1, replica_count - 1)
        sleep_time = int(os.environ.get("BEAKER_REPLICA_RANK", "0")) * interval
        logger.info(f"Beaker job sleeping for {sleep_time} seconds to stagger model downloads")
        await asyncio.sleep(sleep_time)

    if args.workspace_profile:
        workspace_session = boto3.Session(profile_name=args.workspace_profile)
        workspace_s3 = workspace_session.client("s3")

    if args.pdf_profile:
        pdf_session = boto3.Session(profile_name=args.pdf_profile)
        pdf_s3 = pdf_session.client("s3")

    # We need poppler to load the initial pdfs, even if we are not processing them here
    check_poppler_version()

    # Create work queue
    if args.workspace.startswith("s3://"):
        work_queue = S3WorkQueue(workspace_s3, args.workspace)
    else:
        work_queue = LocalWorkQueue(args.workspace)

    if args.pdfs:
        logger.info("Got --pdfs argument, going to add to the work queue")
        pdf_work_paths = set()

        for pdf_path in args.pdfs:
            # Expand s3 paths
            if pdf_path.startswith("s3://"):
                logger.info(f"Expanding s3 glob at {pdf_path}")
                pdf_work_paths |= set(expand_s3_glob(pdf_s3, pdf_path))
            elif os.path.exists(pdf_path):
                if (
                    pdf_path.lower().endswith(".pdf")
                    or pdf_path.lower().endswith(".png")
                    or pdf_path.lower().endswith(".jpg")
                    or pdf_path.lower().endswith(".jpeg")
                ):
                    if open(pdf_path, "rb").read(4) == b"%PDF":
                        logger.info(f"Loading file at {pdf_path} as PDF document")
                        pdf_work_paths.add(pdf_path)
                    elif is_png(pdf_path) or is_jpeg(pdf_path):
                        logger.info(f"Loading file at {pdf_path} as image document")
                        pdf_work_paths.add(pdf_path)
                    else:
                        logger.warning(f"File at {pdf_path} is not a valid PDF")
                elif pdf_path.lower().endswith(".txt"):
                    logger.info(f"Loading file at {pdf_path} as list of paths")
                    with open(pdf_path, "r") as f:
                        pdf_work_paths |= set(filter(None, (line.strip() for line in f)))
                else:
                    raise ValueError(f"Unsupported file extension for {pdf_path}")
            else:
                raise ValueError("pdfs argument needs to be either a local path, an s3 path, or an s3 glob pattern...")

        logger.info(f"Found {len(pdf_work_paths):,} total pdf paths to add")

        # Estimate average pages per pdf
        sample_size = min(100, len(pdf_work_paths))
        sampled_pdfs = random.sample(list(pdf_work_paths), sample_size)
        page_counts = []

        for pdf in tqdm(sampled_pdfs, desc="Sampling PDFs to calculate optimal length"):
            try:
                # Download the PDF to a temp file
                with tempfile.NamedTemporaryFile(suffix=".pdf") as tmp_file:
                    tmp_file.write(get_s3_bytes(pdf_s3, pdf))
                    tmp_file.flush()
                    if is_png(tmp_file.name) or is_jpeg(tmp_file.name):
                        page_counts.append(1)
                    else:
                        reader = PdfReader(tmp_file.name)
                        page_counts.append(len(reader.pages))
            except Exception as e:
                logger.warning(f"Failed to read {pdf}: {e}")

        if page_counts:
            avg_pages_per_pdf = sum(page_counts) / len(page_counts)
        else:
            logger.warning("Could not read any PDFs to estimate average page count.")
            avg_pages_per_pdf = 10  # Default to 10 pages per PDF if sampling fails

        items_per_group = max(1, int(args.pages_per_group / avg_pages_per_pdf))
        logger.info(f"Calculated items_per_group: {items_per_group} based on average pages per PDF: {avg_pages_per_pdf:.2f}")

        # Now call populate_queue
        await work_queue.populate_queue(pdf_work_paths, items_per_group)

    if args.stats:
        print_stats(args, work_queue)
        return

    if args.beaker:
        submit_beaker_job(args)
        return

    # If you get this far, then you are doing inference and need a GPU
    # check_sglang_version()
    check_torch_gpu_available()

    logger.info(f"Starting pipeline with PID {os.getpid()}")

    # Download the model before you do anything else
    model_name_or_path = await download_model(args.model)

    # Initialize the work queue
    qsize = await work_queue.initialize_queue()

    if qsize == 0:
        logger.info("No work to do, exiting")
        return
    # Create a semaphore to control worker access
    # We only allow one worker to move forward with requests, until the server has no more requests in its queue
    # This lets us get full utilization by having many workers, but also to be outputting dolma docs as soon as possible
    # As soon as one worker is no longer saturating the gpu, the next one can start sending requests
    semaphore = asyncio.Semaphore(1)

    vllm_server = asyncio.create_task(vllm_server_host(model_name_or_path, args, semaphore))

    await vllm_server_ready()

    metrics_task = asyncio.create_task(metrics_reporter(work_queue))

    # Create worker tasks to process the queue concurrently.
    worker_tasks = []
    for i in range(args.workers):
        task = asyncio.create_task(worker(args, work_queue, semaphore, worker_id=i))
        worker_tasks.append(task)

    # Wait for all worker tasks to finish
    await asyncio.gather(*worker_tasks)

    # Wait for server to stop
    process_pool.shutdown(wait=False)

    vllm_server.cancel()
    metrics_task.cancel()

    # Output final metrics summary
    metrics_summary = metrics.get_metrics_summary()
    logger.info("=" * 80)
    logger.info("FINAL METRICS SUMMARY")
    logger.info("=" * 80)
    logger.info(f"Total elapsed time: {metrics_summary['elapsed_time_seconds']:.2f} seconds")

    # Output token counts and rates
    total_metrics = metrics_summary["total_metrics"]
    rates = metrics_summary["rates"]

    logger.info(f"Total Server Input tokens: {total_metrics.get('server_input_tokens', 0):,}")
    logger.info(f"Total Server Output tokens: {total_metrics.get('server_output_tokens', 0):,}")

    logger.info(f"Finished input tokens: {total_metrics.get('finished_input_tokens', 0):,}")
    logger.info(f"Finished output tokens: {total_metrics.get('finished_output_tokens', 0):,}")

    logger.info(f"Completed pages: {total_metrics.get('completed_pages', 0):,}")
    logger.info(f"Failed pages: {total_metrics.get('failed_pages', 0):,}")
    logger.info(
        f"Page Failure rate: {total_metrics.get('failed_pages', 0) / max(total_metrics.get('completed_pages', 0) + total_metrics.get('failed_pages', 0), 1) * 100:.2f}%"
    )

    # Output finished_on_attempt statistics
    logger.info("\nPages finished by attempt number:")
    total_finished = sum(total_metrics.get(f'finished_on_attempt_{i}', 0) for i in range(args.max_page_retries))
    cumulative = 0
    
    for i in range(args.max_page_retries):
        if f'finished_on_attempt_{i}' in total_metrics:
            count = total_metrics[f'finished_on_attempt_{i}']
            cumulative += count
            percentage = (count / total_finished * 100) if total_finished > 0 else 0
            cumulative_percentage = (cumulative / total_finished * 100) if total_finished > 0 else 0
            logger.info(f"  Attempt {i}: {count:,} pages ({percentage:.1f}%) - Cumulative: {cumulative:,} ({cumulative_percentage:.1f}%)")

    # Output rates
    if "server_input_tokens_per_sec" in rates:
        logger.info(f"Server Input tokens/sec rate: {rates['server_input_tokens_per_sec']:.2f}")
    if "server_output_tokens_per_sec" in rates:
        logger.info(f"Server Output tokens/sec rate: {rates['server_output_tokens_per_sec']:.2f}")
    if "finished_input_tokens_per_sec" in rates:
        logger.info(f"Finished Input tokens/sec rate: {rates['finished_input_tokens_per_sec']:.2f}")
    if "finished_output_tokens_per_sec" in rates:
        logger.info(f"Finished Output tokens/sec rate: {rates['finished_output_tokens_per_sec']:.2f}")

    logger.info("=" * 80)
    logger.info("Work done")


if __name__ == "__main__":
    asyncio.run(main())<|MERGE_RESOLUTION|>--- conflicted
+++ resolved
@@ -577,21 +577,18 @@
         "--uvicorn-log-level",
         "warning",
         "--served-model-name",
-<<<<<<< HEAD
         "olmocr",
-=======
-        "Qwen/Qwen2-VL-7B-Instruct",
->>>>>>> 61a13f96
         "--tensor-parallel-size",
         str(args.tensor_parallel_size),
         "--data-parallel-size",
         str(args.data_parallel_size),
-<<<<<<< HEAD
-=======
-        "--gpu-memory-utilization", str(args.gpu_memory_utilization),
-        "--max-model-len", str(args.max_model_len),   
->>>>>>> 61a13f96
     ]
+
+    if args.gpu_memory_utilization is not None:
+        cmd.extend(["--gpu-memory-utilization", str(args.gpu_memory_utilization)])
+   
+    if args.max_model_len is not None:
+        cmd.extend(["--max-model-len", str(args.max_model_len)]) 
 
     proc = await asyncio.create_subprocess_exec(
         *cmd,
@@ -1018,8 +1015,8 @@
         default="allenai/olmOCR-7B-0225-preview",
     )
 
-    parser.add_argument("--gpu-memory-utilization", type=float, default=0.95, help="Fraction of VRAM vLLM may pre-allocate for KV-cache " "(passed through to vllm serve).")
-    parser.add_argument("--max_model_len", type=int, default=32768, help="Upper bound (tokens) vLLM will allocate KV-cache for; " "passed through to vllm serve as --max-model-len.",)
+    parser.add_argument("--gpu-memory-utilization", type=float, help="Fraction of VRAM vLLM may pre-allocate for KV-cache " "(passed through to vllm serve).")
+    parser.add_argument("--max_model_len", type=int, help="Upper bound (tokens) vLLM will allocate KV-cache for; " "passed through to vllm serve as --max-model-len.",)
 
     parser.add_argument("--model_max_context", type=int, default="8192", help="Maximum context length that the model was fine tuned under")
     parser.add_argument("--target_longest_image_dim", type=int, help="Dimension on longest side to use for rendering the pdf pages", default=1288)
@@ -1044,8 +1041,7 @@
     logger.info(
         "If you run out of GPU memory during start-up or get 'KV cache is larger than available memory' errors, retry with lower values, e.g. --gpu_memory_utilization 0.80  --max_model_len 16384"
     )
-    logger.info("Current defaults: gpu_memory_utilization=%.2f  max_model_len=%d" % (args.gpu_memory_utilization, args.max_model_len))
-
+  
     global workspace_s3, pdf_s3
     # set the global BASE_SERVER_PORT from args
     global BASE_SERVER_PORT

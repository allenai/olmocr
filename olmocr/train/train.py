"""
Simple script to test OlmOCR dataset loading with YAML configuration.
"""

import argparse
import logging
import os
<<<<<<< HEAD
import math
import shutil
=======
from typing import Optional
>>>>>>> 0bdcd447

import numpy as np
import torch
from torch.utils.data import ConcatDataset, DataLoader
from torch.optim import AdamW
from torch.amp import autocast
import wandb
from tqdm import tqdm

from transformers import (
    AutoProcessor,
    get_scheduler,
    Qwen2_5_VLForConditionalGeneration,
    Qwen2VLForConditionalGeneration,
)

<<<<<<< HEAD
from typing import Optional, Dict, Any
=======
>>>>>>> 0bdcd447
from olmocr.train.config import Config
from olmocr.train.dataloader import BaseMarkdownPDFDataset
from olmocr.train.muon import SingleDeviceMuonWithAuxAdam

# Configure logging
logging.basicConfig(
    format="%(asctime)s - %(levelname)s - %(name)s - %(message)s",
    datefmt="%m/%d/%Y %H:%M:%S",
    level=logging.INFO,
)
logger = logging.getLogger(__name__)



class QwenDataCollator:
    """Data collator for vision-language models that handles numpy arrays."""

    def __init__(self, max_token_len: Optional[int] = None):
        self.max_token_len = max_token_len

    def __call__(self, examples):
        # Filter out None values and extract the fields we need
        batch = {"input_ids": [], "attention_mask": [], "labels": [], "pixel_values": [], "image_grid_thw": []}

        for example in examples:
            if example is not None:
                # Convert numpy arrays to tensors
                input_ids = torch.from_numpy(example["input_ids"]) if isinstance(example["input_ids"], np.ndarray) else example["input_ids"]
                attention_mask = torch.from_numpy(example["attention_mask"]) if isinstance(example["attention_mask"], np.ndarray) else example["attention_mask"]
                labels = torch.from_numpy(example["labels"]) if isinstance(example["labels"], np.ndarray) else example["labels"]

                # Trim to max_token_len if specified
                if self.max_token_len is not None:
                    input_ids = input_ids[: self.max_token_len]
                    attention_mask = attention_mask[: self.max_token_len]
                    labels = labels[: self.max_token_len]

                batch["input_ids"].append(input_ids)
                batch["attention_mask"].append(attention_mask)
                batch["labels"].append(labels)

                # Handle pixel_values which might be numpy array or already a tensor
                pixel_values = example["pixel_values"]
                if isinstance(pixel_values, np.ndarray):
                    pixel_values = torch.from_numpy(pixel_values)
                batch["pixel_values"].append(pixel_values)

                # Handle image_grid_thw
                image_grid_thw = example["image_grid_thw"]
                if isinstance(image_grid_thw, np.ndarray):
                    image_grid_thw = torch.from_numpy(image_grid_thw)
                batch["image_grid_thw"].append(image_grid_thw)

        # Convert lists to tensors with proper padding
        # Note: For Qwen2-VL, we typically handle variable length sequences
        # The model's processor should handle the padding internally
        return {
            "input_ids": torch.stack(batch["input_ids"]),
            "attention_mask": torch.stack(batch["attention_mask"]),
            "labels": torch.stack(batch["labels"]),
            "pixel_values": torch.stack(batch["pixel_values"]),  # Stack into tensor
            "image_grid_thw": torch.stack(batch["image_grid_thw"]),
        }


def save_checkpoint(
    model: torch.nn.Module,
    optimizer: torch.optim.Optimizer,
    lr_scheduler: Any,
    epoch: float,
    global_step: int,
    samples_seen: int,
    best_metric: float,
    output_dir: str,
    save_total_limit: Optional[int] = None,
):
    """Save model, optimizer, scheduler, and training state."""
    checkpoint_dir = os.path.join(output_dir, f"checkpoint-{global_step}")
    os.makedirs(checkpoint_dir, exist_ok=True)
    
    # Save model
    model.save_pretrained(checkpoint_dir)
    
    # Save optimizer and scheduler
    torch.save(optimizer.state_dict(), os.path.join(checkpoint_dir, "optimizer.pt"))
    torch.save(lr_scheduler.state_dict(), os.path.join(checkpoint_dir, "scheduler.pt"))
    
    # Save training state
    state = {
        "epoch": epoch,
        "global_step": global_step,
        "samples_seen": samples_seen,
        "best_metric": best_metric,
    }
    torch.save(state, os.path.join(checkpoint_dir, "training_state.pt"))
    
    logger.info(f"Saved checkpoint to {checkpoint_dir}")
    
    # Enforce save_total_limit by removing oldest checkpoints
    if save_total_limit is not None and save_total_limit > 0:
        checkpoints = sorted(
            [d for d in os.listdir(output_dir) if d.startswith("checkpoint-")],
            key=lambda x: int(x.split("-")[1])
        )
        while len(checkpoints) > save_total_limit:
            oldest = checkpoints.pop(0)
            shutil.rmtree(os.path.join(output_dir, oldest))
            logger.info(f"Deleted old checkpoint: {oldest}")


def load_checkpoint(
    model_class: type,
    init_kwargs: Dict[str, Any],
    optimizer: torch.optim.Optimizer,
    lr_scheduler: Any,
    checkpoint_dir: str,
    device: torch.device,
) -> tuple[torch.nn.Module, Dict[str, Any]]:
    """Load model, optimizer, scheduler, and training state from checkpoint."""
    model = model_class.from_pretrained(checkpoint_dir, **init_kwargs)
    model.to(device)
    
    optimizer.load_state_dict(torch.load(os.path.join(checkpoint_dir, "optimizer.pt"), map_location=device))
    lr_scheduler.load_state_dict(torch.load(os.path.join(checkpoint_dir, "scheduler.pt"), map_location=device))
    
    state = torch.load(os.path.join(checkpoint_dir, "training_state.pt"), map_location=device)
    logger.info(f"Resumed from checkpoint: {checkpoint_dir} at epoch {state['epoch']:.2f}, step {state['global_step']}, samples seen {state['samples_seen']}")
    return model, state


def evaluate_model(
    model: torch.nn.Module,
    eval_dataloaders: Dict[str, DataLoader],
    device: torch.device,
) -> Dict[str, float]:
    """Evaluate on all eval datasets and return average loss per dataset."""
    model.eval()
    eval_metrics = {}
    
    for dataset_name, dataloader in eval_dataloaders.items():
        total_loss = 0.0
        num_batches = 0
        
        with torch.no_grad():
            for batch in dataloader:
                batch = {k: v.to(device) for k, v in batch.items()}
                with autocast(device_type="cuda", enabled=True, dtype=torch.bfloat16):
                    outputs = model(**batch)
                total_loss += outputs.loss.item()
                num_batches += 1
        
        avg_loss = total_loss / num_batches if num_batches > 0 else 0.0
        eval_metrics[f"eval_{dataset_name}_loss"] = avg_loss
        logger.info(f"Eval {dataset_name} loss: {avg_loss:.4f}")
    
    # Compute overall eval loss as average across datasets (or customize as needed)
    if eval_metrics:
        overall_loss = sum(eval_metrics.values()) / len(eval_metrics)
        eval_metrics["eval_loss"] = overall_loss
    
    return eval_metrics


def main():
    parser = argparse.ArgumentParser(description="Train OlmOCR model")
    parser.add_argument("--config", type=str, default="olmocr/train/configs/example_config.yaml", help="Path to YAML configuration file")

    args = parser.parse_args()

    # Load configuration
    logger.info(f"Loading configuration from: {args.config}")
    config = Config.from_yaml(args.config)

    # Validate configuration
    try:
        config.validate()
    except ValueError as e:
        logger.error(f"Configuration validation failed: {e}")
        return

    # Set wandb project from config
    if config.project_name:
        os.environ["WANDB_PROJECT"] = config.project_name
        logger.info(f"Setting WANDB_PROJECT to: {config.project_name}")
<<<<<<< HEAD
    
    # Initialize wandb if reporting to it
    if "wandb" in config.training.report_to:
        wandb.init(project=config.project_name, name=config.run_name, config=config.to_dict())
    
=======

>>>>>>> 0bdcd447
    # Load processor for tokenization
    logger.info(f"Loading processor: {config.model.name}")
    processor = AutoProcessor.from_pretrained(
        config.model.name,
    )

    # Model init kwargs to reuse for loading checkpoints
    model_init_kwargs = {
        "torch_dtype": getattr(torch, config.model.torch_dtype) if config.model.torch_dtype != "auto" else "auto",
        "device_map": config.model.device_map,
        "trust_remote_code": config.model.trust_remote_code,
        "attn_implementation": config.model.attn_implementation if config.model.use_flash_attention else None,
    }

    # Load model
    logger.info(f"Loading model: {config.model.name}")
    if "Qwen2.5-VL" in config.model.name:
        model_class = Qwen2_5_VLForConditionalGeneration
        model = model_class.from_pretrained(config.model.name, **model_init_kwargs)
    elif "Qwen2-VL" in config.model.name:
        model_class = Qwen2VLForConditionalGeneration
        model = model_class.from_pretrained(config.model.name, **model_init_kwargs)
    else:
        raise NotImplementedError()

    # Enable gradient checkpointing if configured
    if config.training.gradient_checkpointing:
        model.gradient_checkpointing_enable(gradient_checkpointing_kwargs=config.training.gradient_checkpointing_kwargs)

    # Create training datasets
    logger.info("Creating training datasets...")
    train_datasets = []
    for i, dataset_cfg in enumerate(config.dataset.train):
        root_dir = dataset_cfg["root_dir"]
        pipeline_steps = config.get_pipeline_steps(dataset_cfg["pipeline"], processor)

        logger.info(f"Creating training dataset {i+1} from: {root_dir}")
        dataset = BaseMarkdownPDFDataset(root_dir, pipeline_steps)
        logger.info(f"Found {len(dataset)} samples")

        if len(dataset) > 0:
            train_datasets.append(dataset)

    # Combine all training datasets
    train_dataset = ConcatDataset(train_datasets) if len(train_datasets) > 1 else train_datasets[0]
    logger.info(f"Total training samples: {len(train_dataset)}")

    # Create evaluation datasets
    logger.info("Creating evaluation datasets...")
    eval_datasets = {}
    for i, dataset_cfg in enumerate(config.dataset.eval):
        root_dir = dataset_cfg["root_dir"]
        pipeline_steps = config.get_pipeline_steps(dataset_cfg["pipeline"], processor)

        # Use dataset name if provided, otherwise use root_dir as name
        dataset_name = dataset_cfg.get("name", f"eval_dataset_{i+1}")

        logger.info(f"Creating evaluation dataset '{dataset_name}' from: {root_dir}")
        dataset = BaseMarkdownPDFDataset(root_dir, pipeline_steps)
        logger.info(f"Found {len(dataset)} samples")

        if len(dataset) > 0:
            eval_datasets[dataset_name] = dataset


    # Log total evaluation samples across all datasets
    total_eval_samples = sum(len(dataset) for dataset in eval_datasets.values())
    logger.info(f"Total evaluation samples across {len(eval_datasets)} datasets: {total_eval_samples}")

    # Construct full output directory by appending run_name to base output_dir
    full_output_dir = os.path.join(config.training.output_dir, config.run_name)
    logger.info(f"Setting output directory to: {full_output_dir}")
    os.makedirs(full_output_dir, exist_ok=True)

    # Check for existing checkpoints if any
    found_resumable_checkpoint = None
    if os.path.exists(full_output_dir):
        # Look for checkpoint directories
        checkpoint_dirs = [d for d in os.listdir(full_output_dir) if d.startswith("checkpoint-") and os.path.isdir(os.path.join(full_output_dir, d))]
        if checkpoint_dirs:
            # Sort by checkpoint number and get the latest
            checkpoint_dirs.sort(key=lambda x: int(x.split("-")[1]))
            latest_checkpoint = os.path.join(full_output_dir, checkpoint_dirs[-1])
            logger.info(f"Found existing checkpoint: {latest_checkpoint}")
            found_resumable_checkpoint = latest_checkpoint
        else:
            logger.info("No existing checkpoints found in output directory")

<<<<<<< HEAD
    # Set seeds
    torch.manual_seed(config.training.seed)
    
    # Set up data loader seed worker function
    def seed_worker(worker_id):
        worker_seed = torch.initial_seed() % 2**32
        np.random.seed(worker_seed)
        import random
        random.seed(worker_seed)
    
    # Create generator for data loader
    generator = None
    if config.training.data_seed is not None:
        generator = torch.Generator()
        generator.manual_seed(config.training.data_seed)

    # Device setup
    device = torch.device("cuda" if torch.cuda.is_available() else "cpu")
    model.to(device)
    
    # Apply torch compile if enabled
    if config.training.torch_compile:
        logger.info(f"Compiling model with torch.compile (backend={config.training.torch_compile_backend}, mode={config.training.torch_compile_mode})")
        model = torch.compile(
            model,
            backend=config.training.torch_compile_backend,
            mode=config.training.torch_compile_mode,
            fullgraph=config.training.torch_compile_fullgraph,
            dynamic=config.training.torch_compile_dynamic,
=======
    # Set up training arguments
    training_args = TrainingArguments(
        output_dir=full_output_dir,
        num_train_epochs=config.training.num_train_epochs,
        per_device_train_batch_size=config.training.per_device_train_batch_size,
        per_device_eval_batch_size=config.training.per_device_eval_batch_size,
        gradient_accumulation_steps=config.training.gradient_accumulation_steps,
        learning_rate=float(config.training.learning_rate),
        lr_scheduler_type=config.training.lr_scheduler_type,
        warmup_ratio=config.training.warmup_ratio,
        lr_scheduler_kwargs=config.training.lr_scheduler_kwargs,
        optim=config.training.optim,
        adam_beta1=config.training.adam_beta1,
        adam_beta2=config.training.adam_beta2,
        adam_epsilon=config.training.adam_epsilon,
        weight_decay=config.training.weight_decay,
        max_grad_norm=config.training.max_grad_norm,
        bf16=True,  # We're sticking with this known good reduced precision option
        eval_strategy=config.training.evaluation_strategy,
        eval_steps=config.training.eval_steps,
        save_strategy=config.training.save_strategy,
        save_steps=config.training.save_steps,
        save_total_limit=config.training.save_total_limit,
        load_best_model_at_end=config.training.load_best_model_at_end,
        metric_for_best_model=config.training.metric_for_best_model,
        greater_is_better=config.training.greater_is_better,
        logging_dir=config.training.logging_dir,
        logging_strategy=config.training.logging_strategy,
        logging_steps=config.training.logging_steps,
        logging_first_step=config.training.logging_first_step,
        report_to=config.training.report_to,
        seed=config.training.seed,
        data_seed=config.training.data_seed,
        push_to_hub=False,
        label_names=["labels"],
        dataloader_drop_last=config.training.dataloader_drop_last,
        dataloader_num_workers=config.training.dataloader_num_workers,
        remove_unused_columns=config.training.remove_unused_columns,
        eval_on_start=True,
        run_name=config.run_name,
    )

    # Set up callbacks
    callbacks = []
    if config.training.use_early_stopping:
        callbacks.append(
            EarlyStoppingCallback(
                early_stopping_patience=config.training.early_stopping_patience, early_stopping_threshold=config.training.early_stopping_threshold
            )
>>>>>>> 0bdcd447
        )
        logger.info("Model compilation complete")

    # Set up optimizer
    if config.training.optim == "adamw_torch":
        no_decay = ["bias", "LayerNorm.weight"]
        optimizer_grouped_parameters = [
            {
                "params": [p for n, p in model.named_parameters() if not any(nd in n for nd in no_decay)],
                "weight_decay": config.training.weight_decay,
            },
            {
                "params": [p for n, p in model.named_parameters() if any(nd in n for nd in no_decay)],
                "weight_decay": 0.0,
            },
        ]
        optimizer = AdamW(
            optimizer_grouped_parameters,
            lr=float(config.training.learning_rate),
            betas=(config.training.adam_beta1, config.training.adam_beta2),
            eps=float(config.training.adam_epsilon),
        )
    elif config.training.optim == "muon":
        # Separate parameters for Muon (hidden matrices) and Adam (embeddings, scalars, head)
        hidden_matrix_params = [p for n, p in model.named_parameters() if p.ndim >= 2 and "embed" not in n and "lm_head" not in n]
        embed_params = [p for n, p in model.named_parameters() if "embed" in n]
        scalar_params = [p for p in model.parameters() if p.ndim < 2]
        head_params = [p for n, p in model.named_parameters() if "lm_head" in n]
        
        # Create Adam groups with different learning rates
        adam_groups = [
            dict(params=head_params, lr=float(config.training.learning_rate) * config.training.muon_lr_multiplier_head, use_muon=False),
            dict(params=embed_params, lr=float(config.training.learning_rate) * config.training.muon_lr_multiplier_embed, use_muon=False),
            dict(params=scalar_params, lr=float(config.training.learning_rate) * config.training.muon_lr_multiplier_scalar, use_muon=False)
        ]
        
        # Add Adam hyperparameters to groups
        for g in adam_groups:
            g["betas"] = (config.training.adam_beta1, config.training.adam_beta2)
            g["eps"] = float(config.training.adam_epsilon)
            g["weight_decay"] = config.training.weight_decay
        
        # Create Muon group
        muon_group = dict(
            params=hidden_matrix_params,
            lr=float(config.training.learning_rate),
            momentum=config.training.muon_momentum,
            weight_decay=config.training.weight_decay,
            use_muon=True
        )
        
        # Combine all groups
        param_groups = [*adam_groups, muon_group]
        optimizer = SingleDeviceMuonWithAuxAdam(param_groups)
    else:
        raise NotImplementedError(f"Optimizer {config.training.optim} not supported in custom loop")

    # Total training steps calculation
    samples_per_step = config.training.per_device_train_batch_size * config.training.gradient_accumulation_steps
    num_update_steps_per_epoch = math.ceil(len(train_dataset) / samples_per_step)
    max_train_steps = int(math.ceil(config.training.num_train_epochs * num_update_steps_per_epoch))
    max_train_samples = int(math.ceil(config.training.num_train_epochs * len(train_dataset)))

    # Set up scheduler
    lr_scheduler = get_scheduler(
        name=config.training.lr_scheduler_type,
        optimizer=optimizer,
        num_warmup_steps=int(max_train_steps * config.training.warmup_ratio),
        num_training_steps=max_train_steps,
        scheduler_specific_kwargs=config.training.lr_scheduler_kwargs,
    )

    # Data collator
    data_collator = QwenDataCollator(max_token_len=config.training.collator_max_token_len)

    # Resume from checkpoint if available
    global_step = 0
    samples_seen = 0
    best_metric = float("inf") if not config.training.greater_is_better else -float("inf")
    
    if found_resumable_checkpoint:
        model, state = load_checkpoint(model_class, model_init_kwargs, optimizer, lr_scheduler, found_resumable_checkpoint, device)
        global_step = state["global_step"]
        best_metric = state["best_metric"]
        samples_seen = state["samples_seen"]

    # Create dataloaders
    train_dataloader = DataLoader(
        train_dataset,
        batch_size=config.training.per_device_train_batch_size,
        shuffle=True,
        collate_fn=data_collator,
        num_workers=config.training.dataloader_num_workers,
        drop_last=config.training.dataloader_drop_last,
        worker_init_fn=seed_worker,
        generator=generator,
    )

    eval_dataloaders = {
        name: DataLoader(
            dataset,
            batch_size=config.training.per_device_eval_batch_size,
            shuffle=False,
            collate_fn=data_collator,
            num_workers=config.training.dataloader_num_workers,
            drop_last=False,
        )
        for name, dataset in eval_datasets.items()
    }

    # Always evaluate on start
    metrics = evaluate_model(model, eval_dataloaders, device)
    logger.info(f"Initial evaluation: {metrics}")
    if "wandb" in config.training.report_to:
        wandb.log(metrics, step=global_step)

    # Main training loop
    current_epoch = samples_seen / len(train_dataset)
    logger.info(f"Starting training from epoch {current_epoch:.2f} (step {global_step}, samples {samples_seen}) to {config.training.num_train_epochs} epochs")
    logger.info(f"Total training steps: {max_train_steps}, Total samples to process: {max_train_samples}")
    
    if samples_seen >= max_train_samples:
        logger.info("Training already completed based on samples seen!")
        logger.info("Skipping to final model save.")
    else:
        model.train()
        accumulated_loss = 0.0
        num_losses_accumulated = 0
        
        # Create epoch iterator and skip samples if resuming
        epoch_iterator = iter(train_dataloader)
        if samples_seen > 0:
            samples_to_skip = samples_seen % len(train_dataset)
            batches_to_skip = samples_to_skip // config.training.per_device_train_batch_size
            logger.info(f"Resuming training: skipping {batches_to_skip} batches ({samples_to_skip} samples) to reach position {samples_seen}")
            for _ in range(batches_to_skip):
                try:
                    next(epoch_iterator)
                except StopIteration:
                    # We've reached the end of the epoch while skipping, create new iterator
                    epoch_iterator = iter(train_dataloader)
                    break
        
        # Create progress bar
        pbar = tqdm(total=max_train_samples - samples_seen, desc=f"Training from step {global_step}", unit="samples")
        
        while samples_seen < max_train_samples and global_step < max_train_steps:
            try:
                batch = next(epoch_iterator)
            except StopIteration:
                # End of epoch, create new iterator
                current_epoch = samples_seen / len(train_dataset)
                logger.info(f"Completed epoch {current_epoch:.2f}")
                epoch_iterator = iter(train_dataloader)
                batch = next(epoch_iterator)
            
            batch = {k: v.to(device) for k, v in batch.items()}
            
            with autocast(device_type="cuda", enabled=True, dtype=torch.bfloat16):
                outputs = model(**batch)
            loss = outputs.loss / config.training.gradient_accumulation_steps
            loss.backward()
            
            accumulated_loss += outputs.loss.item()  # Use undivided loss for logging
            num_losses_accumulated += 1
            samples_seen += config.training.per_device_train_batch_size
            
            # Update progress bar
            pbar.update(config.training.per_device_train_batch_size)
            
            # Check if we should do a gradient update
            if samples_seen % samples_per_step == 0 or samples_seen >= max_train_samples:
                # Clip gradients
                torch.nn.utils.clip_grad_norm_(model.parameters(), config.training.max_grad_norm)
                
                # Step optimizer and scheduler
                optimizer.step()
                lr_scheduler.step()
                optimizer.zero_grad()
                
                global_step += 1
                current_epoch = samples_seen / len(train_dataset)
                
                # Update progress bar with current stats
                current_lr = lr_scheduler.get_last_lr()[0]
                avg_loss = accumulated_loss / num_losses_accumulated if num_losses_accumulated > 0 else 0
                pbar.set_postfix({
                    'loss': f'{avg_loss:.4f}',
                    'lr': f'{current_lr:.2e}',
                    'epoch': f'{current_epoch:.2f}',
                    'step': global_step
                })
                
                # Logging
                if config.training.logging_steps > 0 and global_step % config.training.logging_steps == 0:
                    avg_train_loss = accumulated_loss / num_losses_accumulated if num_losses_accumulated > 0 else 0
                    logs = {
                        "train_loss": avg_train_loss,
                        "learning_rate": lr_scheduler.get_last_lr()[0],
                        "epoch": current_epoch,
                        "samples_seen": samples_seen,
                    }
                    logger.info(f"Step {global_step}: epoch={current_epoch:.3f}, loss={avg_train_loss:.4f}, lr={lr_scheduler.get_last_lr()[0]:.2e}")
                    if "wandb" in config.training.report_to:
                        wandb.log(logs, step=global_step)
                    
                    accumulated_loss = 0.0
                    num_losses_accumulated = 0
            
                # Evaluation
                if config.training.eval_steps > 0 and global_step % config.training.eval_steps == 0 and global_step > 0:
                    metrics = evaluate_model(model, eval_dataloaders, device)
                    logger.info(f"Evaluation at step {global_step}: {metrics}")
                    if "wandb" in config.training.report_to:
                        wandb.log(metrics, step=global_step)
                    
                    # Update best metric
                    current_metric = metrics.get(config.training.metric_for_best_model, None)
                    if current_metric is not None:
                        if (config.training.greater_is_better and current_metric > best_metric) or \
                           (not config.training.greater_is_better and current_metric < best_metric):
                            best_metric = current_metric
                    
                    # Return to training mode
                    model.train()
                
                # Saving
                if config.training.save_steps > 0 and global_step % config.training.save_steps == 0:
                    save_checkpoint(
                        model, optimizer, lr_scheduler, current_epoch, global_step, samples_seen, best_metric,
                        full_output_dir, config.training.save_total_limit
                    )
            
            # Check if we've reached our training limit
            if samples_seen >= max_train_samples or global_step >= max_train_steps:
                break
        
        # Close progress bar
        pbar.close()

    # Save the final checkpoint with step number
    logger.info(f"Saving final checkpoint at step {global_step}...")
    save_checkpoint(
        model, optimizer, lr_scheduler, current_epoch, global_step, samples_seen, best_metric,
        full_output_dir, config.training.save_total_limit
    )
    
    # Log final training state
    final_epoch = samples_seen / len(train_dataset)
    logger.info(f"Training completed at epoch {final_epoch:.3f}, step {global_step}, samples {samples_seen}")
    
    # Final evaluation
    final_metrics = evaluate_model(model, eval_dataloaders, device)
    logger.info(f"Final evaluation metrics: {final_metrics}")
    if "wandb" in config.training.report_to:
        wandb.log(final_metrics, step=global_step)
        wandb.finish()


if __name__ == "__main__":
    main()<|MERGE_RESOLUTION|>--- conflicted
+++ resolved
@@ -5,12 +5,8 @@
 import argparse
 import logging
 import os
-<<<<<<< HEAD
 import math
 import shutil
-=======
-from typing import Optional
->>>>>>> 0bdcd447
 
 import numpy as np
 import torch
@@ -27,10 +23,7 @@
     Qwen2VLForConditionalGeneration,
 )
 
-<<<<<<< HEAD
 from typing import Optional, Dict, Any
-=======
->>>>>>> 0bdcd447
 from olmocr.train.config import Config
 from olmocr.train.dataloader import BaseMarkdownPDFDataset
 from olmocr.train.muon import SingleDeviceMuonWithAuxAdam
@@ -215,15 +208,11 @@
     if config.project_name:
         os.environ["WANDB_PROJECT"] = config.project_name
         logger.info(f"Setting WANDB_PROJECT to: {config.project_name}")
-<<<<<<< HEAD
     
     # Initialize wandb if reporting to it
     if "wandb" in config.training.report_to:
         wandb.init(project=config.project_name, name=config.run_name, config=config.to_dict())
     
-=======
-
->>>>>>> 0bdcd447
     # Load processor for tokenization
     logger.info(f"Loading processor: {config.model.name}")
     processor = AutoProcessor.from_pretrained(
@@ -312,7 +301,6 @@
         else:
             logger.info("No existing checkpoints found in output directory")
 
-<<<<<<< HEAD
     # Set seeds
     torch.manual_seed(config.training.seed)
     
@@ -342,57 +330,6 @@
             mode=config.training.torch_compile_mode,
             fullgraph=config.training.torch_compile_fullgraph,
             dynamic=config.training.torch_compile_dynamic,
-=======
-    # Set up training arguments
-    training_args = TrainingArguments(
-        output_dir=full_output_dir,
-        num_train_epochs=config.training.num_train_epochs,
-        per_device_train_batch_size=config.training.per_device_train_batch_size,
-        per_device_eval_batch_size=config.training.per_device_eval_batch_size,
-        gradient_accumulation_steps=config.training.gradient_accumulation_steps,
-        learning_rate=float(config.training.learning_rate),
-        lr_scheduler_type=config.training.lr_scheduler_type,
-        warmup_ratio=config.training.warmup_ratio,
-        lr_scheduler_kwargs=config.training.lr_scheduler_kwargs,
-        optim=config.training.optim,
-        adam_beta1=config.training.adam_beta1,
-        adam_beta2=config.training.adam_beta2,
-        adam_epsilon=config.training.adam_epsilon,
-        weight_decay=config.training.weight_decay,
-        max_grad_norm=config.training.max_grad_norm,
-        bf16=True,  # We're sticking with this known good reduced precision option
-        eval_strategy=config.training.evaluation_strategy,
-        eval_steps=config.training.eval_steps,
-        save_strategy=config.training.save_strategy,
-        save_steps=config.training.save_steps,
-        save_total_limit=config.training.save_total_limit,
-        load_best_model_at_end=config.training.load_best_model_at_end,
-        metric_for_best_model=config.training.metric_for_best_model,
-        greater_is_better=config.training.greater_is_better,
-        logging_dir=config.training.logging_dir,
-        logging_strategy=config.training.logging_strategy,
-        logging_steps=config.training.logging_steps,
-        logging_first_step=config.training.logging_first_step,
-        report_to=config.training.report_to,
-        seed=config.training.seed,
-        data_seed=config.training.data_seed,
-        push_to_hub=False,
-        label_names=["labels"],
-        dataloader_drop_last=config.training.dataloader_drop_last,
-        dataloader_num_workers=config.training.dataloader_num_workers,
-        remove_unused_columns=config.training.remove_unused_columns,
-        eval_on_start=True,
-        run_name=config.run_name,
-    )
-
-    # Set up callbacks
-    callbacks = []
-    if config.training.use_early_stopping:
-        callbacks.append(
-            EarlyStoppingCallback(
-                early_stopping_patience=config.training.early_stopping_patience, early_stopping_threshold=config.training.early_stopping_threshold
-            )
->>>>>>> 0bdcd447
         )
         logger.info("Model compilation complete")
 

import json
import os
import re
import unicodedata
from concurrent.futures import ThreadPoolExecutor, as_completed
from dataclasses import asdict, dataclass, field
from enum import Enum
from typing import Dict, List, Optional, Set, Tuple, Union

import numpy as np
from bs4 import BeautifulSoup
from fuzzysearch import find_near_matches
from rapidfuzz import fuzz
from tqdm import tqdm

from olmocr.repeatdetect import RepeatDetector

from .katex.render import compare_rendered_equations, render_equation


@dataclass
class TableData:
    """Class to hold table data and metadata about headers."""

    data: np.ndarray  # The actual table data
    header_rows: Set[int] = field(default_factory=set)  # Indices of rows that are headers
    header_cols: Set[int] = field(default_factory=set)  # Indices of columns that are headers
    col_headers: dict = field(default_factory=dict)  # Maps column index to header text, handling colspan
    row_headers: dict = field(default_factory=dict)  # Maps row index to header text, handling rowspan

    def __repr__(self) -> str:
        """Returns a concise representation of the TableData object for debugging."""
        return f"TableData(shape={self.data.shape}, header_rows={len(self.header_rows)}, header_cols={len(self.header_cols)})"

    def __str__(self) -> str:
        """Returns a pretty string representation of the table with header information."""
        output = []

        # Table dimensions
        output.append(f"Table: {self.data.shape[0]} rows × {self.data.shape[1]} columns")

        # Header info
        output.append(f"Header rows: {sorted(self.header_rows)}")
        output.append(f"Header columns: {sorted(self.header_cols)}")

        # Table content with formatting
        separator = "+" + "+".join(["-" * 17] * self.data.shape[1]) + "+"

        # Add a header for row indices
        output.append(separator)
        headers = [""] + [f"Column {i}" for i in range(self.data.shape[1])]
        output.append("| {:<5} | ".format("Row") + " | ".join(["{:<15}".format(h) for h in headers[1:]]) + " |")
        output.append(separator)

        # Format each row
        for i in range(min(self.data.shape[0], 15)):  # Limit to 15 rows for readability
            # Format cells, mark header cells
            cells = []
            for j in range(self.data.shape[1]):
                cell = str(self.data[i, j])
                if len(cell) > 15:
                    cell = cell[:12] + "..."
                # Mark header cells with *
                if i in self.header_rows or j in self.header_cols:
                    cell = f"*{cell}*"
                cells.append(cell)

            row_str = "| {:<5} | ".format(i) + " | ".join(["{:<15}".format(c) for c in cells]) + " |"
            output.append(row_str)
            output.append(separator)

        # If table is too large, indicate truncation
        if self.data.shape[0] > 15:
            output.append(f"... {self.data.shape[0] - 15} more rows ...")

        # Column header details if available
        if self.col_headers:
            output.append("\nColumn header mappings:")
            for col, headers in sorted(self.col_headers.items()):
                header_strs = [f"({row}, '{text}')" for row, text in headers]
                output.append(f"  Column {col}: {', '.join(header_strs)}")

        # Row header details if available
        if self.row_headers:
            output.append("\nRow header mappings:")
            for row, headers in sorted(self.row_headers.items()):
                header_strs = [f"({col}, '{text}')" for col, text in headers]
                output.append(f"  Row {row}: {', '.join(header_strs)}")

        return "\n".join(output)


class TestType(str, Enum):
    BASELINE = "baseline"
    PRESENT = "present"
    ABSENT = "absent"
    ORDER = "order"
    TABLE = "table"
    MATH = "math"


class TestChecked(str, Enum):
    VERIFIED = "verified"
    REJECTED = "rejected"


class ValidationError(Exception):
    """Exception raised for validation errors."""

    pass


def normalize_text(md_content: str) -> str:
    if md_content is None:
        return None

    # Normalize <br> and <br/> to newlines
    md_content = re.sub(r"<br/?>", " ", md_content)

    # Normalize whitespace in the md_content
    md_content = re.sub(r"\s+", " ", md_content)

    # Remove markdown bold formatting (** or __ for bold)
    md_content = re.sub(r"\*\*(.*?)\*\*", r"\1", md_content)
    md_content = re.sub(r"__(.*?)__", r"\1", md_content)
    md_content = re.sub(r"</?b>", "", md_content)  # Remove <b> tags if they exist
    md_content = re.sub(r"</?i>", "", md_content)  # Remove <i> tags if they exist

    # Remove markdown italics formatting (* or _ for italics)
    md_content = re.sub(r"\*(.*?)\*", r"\1", md_content)
    md_content = re.sub(r"_(.*?)_", r"\1", md_content)

    # Convert down to a consistent unicode form, so é == e + accent, unicode forms
    md_content = unicodedata.normalize("NFC", md_content)

    # Dictionary of characters to replace: keys are fancy characters, values are ASCII equivalents, unicode micro with greek mu comes up often enough too
    replacements = {"‘": "'", "’": "'", "‚": "'", "“": '"', "”": '"', "„": '"', "＿": "_", "–": "-", "—": "-", "‑": "-", "‒": "-", "−": "-", "\u00b5": "\u03bc"}

    # Apply all replacements from the dictionary
    for fancy_char, ascii_char in replacements.items():
        md_content = md_content.replace(fancy_char, ascii_char)

    return md_content


def parse_markdown_tables(md_content: str) -> List[TableData]:
    """
    Extract and parse all markdown tables from the provided content.
    Uses a direct approach to find and parse tables, which is more robust for tables
    at the end of files or with irregular formatting.

    Args:
        md_content: The markdown content containing tables

    Returns:
        A list of TableData objects, each containing the table data and header information
    """
    # Split the content into lines and process line by line
    lines = md_content.strip().split("\n")

    parsed_tables = []
    current_table_lines = []
    in_table = False

    # Identify potential tables by looking for lines with pipe characters
    for i, line in enumerate(lines):
        # Check if this line has pipe characters (a table row indicator)
        if "|" in line:
            # If we weren't in a table before, start a new one
            if not in_table:
                in_table = True
                current_table_lines = [line]
            else:
                # Continue adding to the current table
                current_table_lines.append(line)
        else:
            # No pipes in this line, so if we were in a table, we've reached its end
            if in_table:
                # Process the completed table if it has at least 2 rows
                if len(current_table_lines) >= 2:
                    table_data = _process_table_lines(current_table_lines)
                    if table_data and len(table_data) > 0:
                        # Convert to numpy array for easier manipulation
                        max_cols = max(len(row) for row in table_data)
                        padded_data = [row + [""] * (max_cols - len(row)) for row in table_data]
                        table_array = np.array(padded_data)

                        # In markdown tables, the first row is typically a header row
                        header_rows = {0} if len(table_array) > 0 else set()

                        # Set up col_headers with first row headers for each column
                        col_headers = {}
                        if len(table_array) > 0:
                            for col_idx in range(table_array.shape[1]):
                                if col_idx < len(table_array[0]):
                                    col_headers[col_idx] = [(0, table_array[0, col_idx])]

                        # Set up row_headers with first column headers for each row
                        row_headers = {}
                        if table_array.shape[1] > 0:
                            for row_idx in range(1, table_array.shape[0]):  # Skip header row
                                row_headers[row_idx] = [(0, table_array[row_idx, 0])]  # First column as heading

                        # Create TableData object
                        parsed_tables.append(
                            TableData(
                                data=table_array,
                                header_rows=header_rows,
                                header_cols={0} if table_array.shape[1] > 0 else set(),  # First column as header
                                col_headers=col_headers,
                                row_headers=row_headers,
                            )
                        )
                in_table = False

    # Process the last table if we're still tracking one at the end of the file
    if in_table and len(current_table_lines) >= 2:
        table_data = _process_table_lines(current_table_lines)
        if table_data and len(table_data) > 0:
            # Convert to numpy array
            max_cols = max(len(row) for row in table_data)
            padded_data = [row + [""] * (max_cols - len(row)) for row in table_data]
            table_array = np.array(padded_data)

            # In markdown tables, the first row is typically a header row
            header_rows = {0} if len(table_array) > 0 else set()

            # Set up col_headers with first row headers for each column
            col_headers = {}
            if len(table_array) > 0:
                for col_idx in range(table_array.shape[1]):
                    if col_idx < len(table_array[0]):
                        col_headers[col_idx] = [(0, table_array[0, col_idx])]

            # Set up row_headers with first column headers for each row
            row_headers = {}
            if table_array.shape[1] > 0:
                for row_idx in range(1, table_array.shape[0]):  # Skip header row
                    row_headers[row_idx] = [(0, table_array[row_idx, 0])]  # First column as heading

            # Create TableData object
            parsed_tables.append(
                TableData(
                    data=table_array,
                    header_rows=header_rows,
                    header_cols={0} if table_array.shape[1] > 0 else set(),  # First column as header
                    col_headers=col_headers,
                    row_headers=row_headers,
                )
            )

    return parsed_tables


def _process_table_lines(table_lines: List[str]) -> List[List[str]]:
    """
    Process a list of lines that potentially form a markdown table.

    Args:
        table_lines: List of strings, each representing a line in a potential markdown table

    Returns:
        A list of rows, each a list of cell values
    """
    table_data = []
    separator_row_index = None

    # First, identify the separator row (the row with dashes)
    for i, line in enumerate(table_lines):
        # Check if this looks like a separator row (contains mostly dashes)
        content_without_pipes = line.replace("|", "").strip()
        if content_without_pipes and all(c in "- :" for c in content_without_pipes):
            separator_row_index = i
            break

    # Process each line, filtering out the separator row
    for i, line in enumerate(table_lines):
        # Skip the separator row
        if i == separator_row_index:
            continue

        # Skip lines that are entirely formatting
        if line.strip() and all(c in "- :|" for c in line):
            continue

        # Process the cells in this row
        cells = [cell.strip() for cell in line.split("|")]

        # Remove empty cells at the beginning and end (caused by leading/trailing pipes)
        if cells and cells[0] == "":
            cells = cells[1:]
        if cells and cells[-1] == "":
            cells = cells[:-1]

        if cells:  # Only add non-empty rows
            table_data.append(cells)

    return table_data


def parse_html_tables(html_content: str) -> List[TableData]:
    """
    Extract and parse all HTML tables from the provided content.
    Identifies header rows and columns, and maps them properly handling rowspan/colspan.

    Args:
        html_content: The HTML content containing tables

    Returns:
        A list of TableData objects, each containing the table data and header information
    """
    soup = BeautifulSoup(html_content, "html.parser")
    tables = soup.find_all("table")

    parsed_tables = []

    for table in tables:
        rows = table.find_all(["tr"])
        table_data = []
        header_rows = set()
        header_cols = set()
        col_headers = {}  # Maps column index to all header cells above it
        row_headers = {}  # Maps row index to all header cells to its left

        # Find rows inside thead tags - these are definitely header rows
        thead = table.find("thead")
        if thead:
            thead_rows = thead.find_all("tr")
            for tr in thead_rows:
                header_rows.add(rows.index(tr))

        # Initialize a grid to track filled cells due to rowspan/colspan
        cell_grid = {}
        col_span_info = {}  # Tracks which columns contain headers
        row_span_info = {}  # Tracks which rows contain headers

        # First pass: process each row to build the raw table data and identify headers
        for row_idx, row in enumerate(rows):
            cells = row.find_all(["th", "td"])
            row_data = []
            col_idx = 0

            # If there are th elements in this row, it's likely a header row
            if row.find("th"):
                header_rows.add(row_idx)

            for cell in cells:
                # Skip positions already filled by rowspans from above
                while (row_idx, col_idx) in cell_grid:
                    row_data.append(cell_grid[(row_idx, col_idx)])
                    col_idx += 1

                # Replace <br> and <br/> tags with newlines before getting text
                for br in cell.find_all("br"):
                    br.replace_with("\n")
                cell_text = cell.get_text().strip()

                # Handle rowspan/colspan
                rowspan = int(cell.get("rowspan", 1))
                colspan = int(cell.get("colspan", 1))

                # Add the cell to the row data
                row_data.append(cell_text)

                # Fill the grid for this cell and its rowspan/colspan
                for i in range(rowspan):
                    for j in range(colspan):
                        if i == 0 and j == 0:
                            continue  # Skip the main cell position
                        # For rowspan cells, preserve the text in all spanned rows
                        if j == 0 and i > 0:  # Only for cells directly below
                            cell_grid[(row_idx + i, col_idx + j)] = cell_text
                        else:
                            cell_grid[(row_idx + i, col_idx + j)] = ""  # Mark other spans as empty

                # If this is a header cell (th), mark it and its span
                if cell.name == "th":
                    # Mark columns as header columns
                    for j in range(colspan):
                        header_cols.add(col_idx + j)

                    # For rowspan, mark spanned rows as part of header
                    for i in range(1, rowspan):
                        if row_idx + i < len(rows):
                            header_rows.add(row_idx + i)

                    # Record this header for all spanned columns
                    for j in range(colspan):
                        curr_col = col_idx + j
                        if curr_col not in col_headers:
                            col_headers[curr_col] = []
                        col_headers[curr_col].append((row_idx, cell_text))

                        # Store which columns are covered by this header
                        if cell_text and colspan > 1:
                            if cell_text not in col_span_info:
                                col_span_info[cell_text] = set()
                            col_span_info[cell_text].add(curr_col)

                    # Store which rows are covered by this header for rowspan
                    if cell_text and rowspan > 1:
                        if cell_text not in row_span_info:
                            row_span_info[cell_text] = set()
                        for i in range(rowspan):
                            row_span_info[cell_text].add(row_idx + i)

                # Also handle row headers from data cells that have rowspan
                if cell.name == "td" and rowspan > 1 and col_idx in header_cols:
                    for i in range(1, rowspan):
                        if row_idx + i < len(rows):
                            if row_idx + i not in row_headers:
                                row_headers[row_idx + i] = []
                            row_headers[row_idx + i].append((col_idx, cell_text))

                col_idx += colspan

            # Pad the row if needed to handle different row lengths
            table_data.append(row_data)

        # Second pass: expand headers to cells that should inherit them
        # First handle column headers
        for header_text, columns in col_span_info.items():
            for col in columns:
                # Add this header to all columns it spans over
                for row_idx in range(len(table_data)):
                    if row_idx not in header_rows:  # Only apply to data rows
                        for j in range(col, len(table_data[row_idx]) if row_idx < len(table_data) else 0):
                            # Add header info to data cells in these columns
                            if j not in col_headers:
                                col_headers[j] = []
                            if not any(h[1] == header_text for h in col_headers[j]):
                                header_row = min([r for r, t in col_headers.get(col, [(0, "")])])
                                col_headers[j].append((header_row, header_text))

        # Handle row headers
        for header_text, rows in row_span_info.items():
            for row in rows:
                if row < len(table_data):
                    # Find first header column
                    header_col = min(header_cols) if header_cols else 0
                    if row not in row_headers:
                        row_headers[row] = []
                    if not any(h[1] == header_text for h in row_headers.get(row, [])):
                        row_headers[row].append((header_col, header_text))

        # Process regular row headers - each cell in a header column becomes a header for its row
        for col_idx in header_cols:
            for row_idx, row in enumerate(table_data):
                if col_idx < len(row) and row[col_idx].strip():
                    if row_idx not in row_headers:
                        row_headers[row_idx] = []
                    if not any(h[1] == row[col_idx] for h in row_headers.get(row_idx, [])):
                        row_headers[row_idx].append((col_idx, row[col_idx]))

        # Calculate max columns for padding
        max_cols = max(len(row) for row in table_data) if table_data else 0

        # Ensure all rows have the same number of columns
        if table_data:
            padded_data = [row + [""] * (max_cols - len(row)) for row in table_data]
            table_array = np.array(padded_data)

            # Create TableData object with the table and header information
            parsed_tables.append(
                TableData(data=table_array, header_rows=header_rows, header_cols=header_cols, col_headers=col_headers, row_headers=row_headers)
            )

    return parsed_tables


@dataclass(kw_only=True)
class BasePDFTest:
    """
    Base class for all PDF test types.

    Attributes:
        pdf: The PDF filename.
        page: The page number for the test.
        id: Unique identifier for the test.
        type: The type of test.
        threshold: A float between 0 and 1 representing the threshold for fuzzy matching.
    """

    pdf: str
    page: int
    id: str
    type: str
    max_diffs: int = 0
    checked: Optional[TestChecked] = None
    url: Optional[str] = None

    def __post_init__(self):
        if not self.pdf:
            raise ValidationError("PDF filename cannot be empty")
        if not self.id:
            raise ValidationError("Test ID cannot be empty")
        if not isinstance(self.max_diffs, int) or self.max_diffs < 0:
            raise ValidationError("Max diffs must be positive number or 0")
        if self.type not in {t.value for t in TestType}:
            raise ValidationError(f"Invalid test type: {self.type}")

    def run(self, md_content: str) -> Tuple[bool, str]:
        """
        Run the test on the provided markdown content.

        Args:
            md_content: The content of the .md file.

        Returns:
            A tuple (passed, explanation) where 'passed' is True if the test passes,
            and 'explanation' provides details when the test fails.
        """
        raise NotImplementedError("Subclasses must implement the run method")


@dataclass
class TextPresenceTest(BasePDFTest):
    """
    Test to verify the presence or absence of specific text in a PDF.

    Attributes:
        text: The text string to search for.
    """

    text: str
    case_sensitive: bool = True
    first_n: Optional[int] = None
    last_n: Optional[int] = None

    def __post_init__(self):
        super().__post_init__()
        if self.type not in {TestType.PRESENT.value, TestType.ABSENT.value}:
            raise ValidationError(f"Invalid type for TextPresenceTest: {self.type}")
        self.text = normalize_text(self.text)
        if not self.text.strip():
            raise ValidationError("Text field cannot be empty")

    def run(self, md_content: str) -> Tuple[bool, str]:
        reference_query = self.text

        # Normalize whitespace in the md_content
        md_content = normalize_text(md_content)

        if not self.case_sensitive:
            reference_query = reference_query.lower()
            md_content = md_content.lower()

        if self.first_n and self.last_n:
            md_content = md_content[: self.first_n] + md_content[-self.last_n :]
        elif self.first_n:
            md_content = md_content[: self.first_n]
        elif self.last_n:
            md_content = md_content[-self.last_n :]

        # Threshold for fuzzy matching derived from max_diffs
        threshold = 1.0 - (self.max_diffs / (len(reference_query) if len(reference_query) > 0 else 1))
        best_ratio = fuzz.partial_ratio(reference_query, md_content) / 100.0

        if self.type == TestType.PRESENT.value:
            if best_ratio >= threshold:
                return True, ""
            else:
                msg = f"Expected '{reference_query[:40]}...' with threshold {threshold} " f"but best match ratio was {best_ratio:.3f}"
                return False, msg
        else:  # ABSENT
            if best_ratio < threshold:
                return True, ""
            else:
                msg = f"Expected absence of '{reference_query[:40]}...' with threshold {threshold} " f"but best match ratio was {best_ratio:.3f}"
                return False, msg


@dataclass
class TextOrderTest(BasePDFTest):
    """
    Test to verify that one text appears before another in a PDF.

    Attributes:
        before: The text expected to appear first.
        after: The text expected to appear after the 'before' text.
    """

    before: str
    after: str

    def __post_init__(self):
        super().__post_init__()
        if self.type != TestType.ORDER.value:
            raise ValidationError(f"Invalid type for TextOrderTest: {self.type}")
        self.before = normalize_text(self.before)
        self.after = normalize_text(self.after)
        if not self.before.strip():
            raise ValidationError("Before field cannot be empty")
        if not self.after.strip():
            raise ValidationError("After field cannot be empty")
        if self.max_diffs > len(self.before) // 2 or self.max_diffs > len(self.after) // 2:
            raise ValidationError("Max diffs is too large for this test, greater than 50% of the search string")

    def run(self, md_content: str) -> Tuple[bool, str]:
        md_content = normalize_text(md_content)

        before_matches = find_near_matches(self.before, md_content, max_l_dist=self.max_diffs)
        after_matches = find_near_matches(self.after, md_content, max_l_dist=self.max_diffs)

        if not before_matches:
            return False, f"'before' text '{self.before[:40]}...' not found with max_l_dist {self.max_diffs}"
        if not after_matches:
            return False, f"'after' text '{self.after[:40]}...' not found with max_l_dist {self.max_diffs}"

        for before_match in before_matches:
            for after_match in after_matches:
                if before_match.start < after_match.start:
                    return True, ""
        return False, (f"Could not find a location where '{self.before[:40]}...' appears before " f"'{self.after[:40]}...'.")


@dataclass
class TableTest(BasePDFTest):
    """
    Test to verify certain properties of a table are held, namely that some cells appear relative to other cells correctly
    """

    # This is the target cell, which must exist in at least one place in the table
    cell: str

    # These properties say that the cell immediately up/down/left/right of the target cell has the string specified
    up: str = ""
    down: str = ""
    left: str = ""
    right: str = ""

    # These properties say that the cell all the way up, or all the way left of the target cell (ex. headings) has the string value specified
    top_heading: str = ""
    left_heading: str = ""

    ignore_markdown_tables: bool = False

    def __post_init__(self):
        super().__post_init__()
        if self.type != TestType.TABLE.value:
            raise ValidationError(f"Invalid type for TableTest: {self.type}")

        # Normalize the search text too
        self.cell = normalize_text(self.cell)
        self.up = normalize_text(self.up)
        self.down = normalize_text(self.down)
        self.left = normalize_text(self.left)
        self.right = normalize_text(self.right)
        self.top_heading = normalize_text(self.top_heading)
        self.left_heading = normalize_text(self.left_heading)

    def run(self, content: str) -> Tuple[bool, str]:
        """
        Run the table test on provided content.

        Finds all tables (markdown and/or HTML based on content_type) and checks if any cell
        matches the target cell and satisfies the specified relationships.

        Args:
            content: The content containing tables (markdown or HTML)

        Returns:
            A tuple (passed, explanation) where 'passed' is True if the test passes,
            and 'explanation' provides details when the test fails.
        """
        # Initialize variables to track tables and results
        tables_to_check = []
        failed_reasons = []

        # Threshold for fuzzy matching derived from max_diffs
        threshold = 1.0 - (self.max_diffs / (len(self.cell) if len(self.cell) > 0 else 1))
        threshold = max(0.5, threshold)

        # Parse tables based on content_type
        if not self.ignore_markdown_tables:
            md_tables = parse_markdown_tables(content)
            tables_to_check.extend(md_tables)

        html_tables = parse_html_tables(content)
        tables_to_check.extend(html_tables)

        # If no tables found, return failure
        if not tables_to_check:
            return False, "No tables found in the content"

        # Check each table
        for table_data in tables_to_check:
            # Removed debug print statement
            table_array = table_data.data
            header_rows = table_data.header_rows
            header_cols = table_data.header_cols

            # Find all cells that match the target cell using fuzzy matching
            matches = []
            for i in range(table_array.shape[0]):
                for j in range(table_array.shape[1]):
                    cell_content = normalize_text(table_array[i, j])
                    similarity = fuzz.ratio(self.cell, cell_content) / 100.0

                    if similarity >= threshold:
                        matches.append((i, j))

            # If no matches found in this table, continue to the next table
            if not matches:
                continue

            # Check the relationships for each matching cell
            for row_idx, col_idx in matches:
                all_relationships_satisfied = True
                current_failed_reasons = []

                # Check up relationship
                if self.up and row_idx > 0:
                    up_cell = normalize_text(table_array[row_idx - 1, col_idx])
                    up_similarity = fuzz.ratio(self.up, up_cell) / 100.0
                    if up_similarity < max(0.5, 1.0 - (self.max_diffs / (len(self.up) if len(self.up) > 0 else 1))):
                        all_relationships_satisfied = False
                        current_failed_reasons.append(f"Cell above '{up_cell}' doesn't match expected '{self.up}' (similarity: {up_similarity:.2f})")

                # Check down relationship
                if self.down and row_idx < table_array.shape[0] - 1:
                    down_cell = normalize_text(table_array[row_idx + 1, col_idx])
                    down_similarity = fuzz.ratio(self.down, down_cell) / 100.0
                    if down_similarity < max(0.5, 1.0 - (self.max_diffs / (len(self.down) if len(self.down) > 0 else 1))):
                        all_relationships_satisfied = False
                        current_failed_reasons.append(f"Cell below '{down_cell}' doesn't match expected '{self.down}' (similarity: {down_similarity:.2f})")

                # Check left relationship
                if self.left and col_idx > 0:
                    left_cell = normalize_text(table_array[row_idx, col_idx - 1])
                    left_similarity = fuzz.ratio(self.left, left_cell) / 100.0
                    if left_similarity < max(0.5, 1.0 - (self.max_diffs / (len(self.left) if len(self.left) > 0 else 1))):
                        all_relationships_satisfied = False
                        current_failed_reasons.append(
                            f"Cell to the left '{left_cell}' doesn't match expected '{self.left}' (similarity: {left_similarity:.2f})"
                        )

                # Check right relationship
                if self.right and col_idx < table_array.shape[1] - 1:
                    right_cell = normalize_text(table_array[row_idx, col_idx + 1])
                    right_similarity = fuzz.ratio(self.right, right_cell) / 100.0
                    if right_similarity < max(0.5, 1.0 - (self.max_diffs / (len(self.right) if len(self.right) > 0 else 1))):
                        all_relationships_satisfied = False
                        current_failed_reasons.append(
                            f"Cell to the right '{right_cell}' doesn't match expected '{self.right}' (similarity: {right_similarity:.2f})"
                        )

                # Check top heading relationship
                if self.top_heading:
                    # Try to find a match in the column headers
                    top_heading_found = False
                    best_match = ""
                    best_similarity = 0

                    # Check the col_headers dictionary first (this handles colspan properly)
                    if col_idx in table_data.col_headers:
                        for _, header_text in table_data.col_headers[col_idx]:
                            header_text = normalize_text(header_text)
                            similarity = fuzz.ratio(self.top_heading, header_text) / 100.0
                            if similarity > best_similarity:
                                best_similarity = similarity
                                best_match = header_text
                                if best_similarity >= max(0.5, 1.0 - (self.max_diffs / (len(self.top_heading) if len(self.top_heading) > 0 else 1))):
                                    top_heading_found = True
                                    break

                    # If no match found in col_headers, fall back to checking header rows
                    if not top_heading_found and header_rows:
                        for i in sorted(header_rows):
                            if i < row_idx and table_array[i, col_idx].strip():
                                header_text = normalize_text(table_array[i, col_idx])
                                similarity = fuzz.ratio(self.top_heading, header_text) / 100.0
                                if similarity > best_similarity:
                                    best_similarity = similarity
                                    best_match = header_text
                                    if best_similarity >= max(0.5, 1.0 - (self.max_diffs / (len(self.top_heading) if len(self.top_heading) > 0 else 1))):
                                        top_heading_found = True
                                        break

                    # If still no match, use any non-empty cell above as a last resort
                    if not top_heading_found and not best_match and row_idx > 0:
                        for i in range(row_idx):
                            if table_array[i, col_idx].strip():
                                header_text = normalize_text(table_array[i, col_idx])
                                similarity = fuzz.ratio(self.top_heading, header_text) / 100.0
                                if similarity > best_similarity:
                                    best_similarity = similarity
                                    best_match = header_text

                    if not best_match:
                        all_relationships_satisfied = False
                        current_failed_reasons.append(f"No top heading found for cell at ({row_idx}, {col_idx})")
                    elif best_similarity < max(0.5, 1.0 - (self.max_diffs / (len(self.top_heading) if len(self.top_heading) > 0 else 1))):
                        all_relationships_satisfied = False
                        current_failed_reasons.append(
                            f"Top heading '{best_match}' doesn't match expected '{self.top_heading}' (similarity: {best_similarity:.2f})"
                        )

                # Check left heading relationship
                if self.left_heading:
                    # Try to find a match in the row headers
                    left_heading_found = False
                    best_match = ""
                    best_similarity = 0

                    # Check the row_headers dictionary first (this handles rowspan properly)
                    if row_idx in table_data.row_headers:
                        for _, header_text in table_data.row_headers[row_idx]:
                            header_text = normalize_text(header_text)
                            similarity = fuzz.ratio(self.left_heading, header_text) / 100.0
                            if similarity > best_similarity:
                                best_similarity = similarity
                                best_match = header_text
                                if best_similarity >= max(0.5, 1.0 - (self.max_diffs / (len(self.left_heading) if len(self.left_heading) > 0 else 1))):
                                    left_heading_found = True
                                    break

                    # If no match found in row_headers, fall back to checking header columns
                    if not left_heading_found and header_cols:
                        for j in sorted(header_cols):
                            if j < col_idx and table_array[row_idx, j].strip():
                                header_text = normalize_text(table_array[row_idx, j])
                                similarity = fuzz.ratio(self.left_heading, header_text) / 100.0
                                if similarity > best_similarity:
                                    best_similarity = similarity
                                    best_match = header_text
                                    if best_similarity >= max(0.5, 1.0 - (self.max_diffs / (len(self.left_heading) if len(self.left_heading) > 0 else 1))):
                                        left_heading_found = True
                                        break

                    # If still no match, use any non-empty cell to the left as a last resort
                    if not left_heading_found and not best_match and col_idx > 0:
                        for j in range(col_idx):
                            if table_array[row_idx, j].strip():
                                header_text = normalize_text(table_array[row_idx, j])
                                similarity = fuzz.ratio(self.left_heading, header_text) / 100.0
                                if similarity > best_similarity:
                                    best_similarity = similarity
                                    best_match = header_text

                    if not best_match:
                        all_relationships_satisfied = False
                        current_failed_reasons.append(f"No left heading found for cell at ({row_idx}, {col_idx})")
                    elif best_similarity < max(0.5, 1.0 - (self.max_diffs / (len(self.left_heading) if len(self.left_heading) > 0 else 1))):
                        all_relationships_satisfied = False
                        current_failed_reasons.append(
                            f"Left heading '{best_match}' doesn't match expected '{self.left_heading}' (similarity: {best_similarity:.2f})"
                        )

                # If all relationships are satisfied for this cell, the test passes
                if all_relationships_satisfied:
                    return True, ""
                else:
                    failed_reasons.extend(current_failed_reasons)

        # If we've gone through all tables and all matching cells and none satisfied all relationships
        if not failed_reasons:
            return False, f"No cell matching '{self.cell}' found in any table with threshold {threshold}"
        else:
            return False, f"Found cells matching '{self.cell}' but relationships were not satisfied: {'; '.join(failed_reasons)}"


@dataclass
class BaselineTest(BasePDFTest):
    """
    This test makes sure that several baseline quality checks pass for the output generation.

    Namely, the output is not blank, not endlessly repeating, and contains characters of the proper
    character sets.

    """

    max_length: Optional[int] = None  # Used to implement blank page checks
<<<<<<< HEAD
    max_length_skips_image_alt_tags: bool = False
=======
>>>>>>> c8978718

    max_repeats: int = 30
    check_disallowed_characters: bool = True

    def run(self, content: str) -> Tuple[bool, str]:
        base_content_len = len("".join(c for c in content if c.isalnum()).strip())

        # If this a blank page check, then it short circuits the rest of the checks
        if self.max_length is not None:
<<<<<<< HEAD
            if self.max_length_skips_image_alt_tags:
                # Remove markdown image tags like ![alt text](image.png) from the text length count
                content_for_length_check = re.sub(r"!\[.*?\]\(.*?\)", "", content)
                base_content_len = len("".join(c for c in content_for_length_check if c.isalnum()).strip())

=======
>>>>>>> c8978718
            if base_content_len > self.max_length:
                return False, f"{base_content_len} characters were output for a page we expected to be blank"
            else:
                return True, ""

        if base_content_len == 0:
            return False, "The text contains no alpha numeric characters"

        # Makes sure that the content has no egregious repeated ngrams at the end, which indicate a degradation of quality
        # Honestly, this test doesn't seem to catch anything at the moment, maybe it can be refactored to a "text-quality"
        # test or something, that measures repetition, non-blanks, charsets, etc
        d = RepeatDetector(max_ngram_size=5)
        d.add_letters(content)
        repeats = d.ngram_repeats()

        for index, count in enumerate(repeats):
            if count > self.max_repeats:
                return False, f"Text ends with {count} repeating {index+1}-grams, invalid"

        pattern = re.compile(
            r"["
            r"\u4e00-\u9FFF"  # CJK Unified Ideographs (Chinese characters)
            r"\u3040-\u309F"  # Hiragana (Japanese)
            r"\u30A0-\u30FF"  # Katakana (Japanese)
            r"\U0001F600-\U0001F64F"  # Emoticons (Emoji)
            r"\U0001F300-\U0001F5FF"  # Miscellaneous Symbols and Pictographs (Emoji)
            r"\U0001F680-\U0001F6FF"  # Transport and Map Symbols (Emoji)
            r"\U0001F1E0-\U0001F1FF"  # Regional Indicator Symbols (flags, Emoji)
            r"]",
            flags=re.UNICODE,
        )

        matches = pattern.findall(content)
        if self.check_disallowed_characters and matches:
            return False, f"Text contains disallowed characters {matches}"

        return True, ""


@dataclass
class MathTest(BasePDFTest):
    math: str

    ignore_dollar_delimited: bool = False

    def __post_init__(self):
        super().__post_init__()
        if self.type != TestType.MATH.value:
            raise ValidationError(f"Invalid type for MathTest: {self.type}")
        if len(self.math.strip()) == 0:
            raise ValidationError("Math test must have non-empty math expression")

        self.reference_render = render_equation(self.math)

        if self.reference_render is None:
            raise ValidationError(f"Math equation {self.math} was not able to render")

    def run(self, content: str) -> Tuple[bool, str]:
        # Store both the search pattern and the full pattern to replace
        patterns = [
            (r"\\\((.+?)\\\)", r"\\\((.+?)\\\)"),  # \(...\)
            (r"\\\[(.+?)\\\]", r"\\\[(.+?)\\\]"),  # \[...\]
        ]

        if not self.ignore_dollar_delimited:
            patterns.extend(
                [
                    (r"\$\$(.+?)\$\$", r"\$\$(.+?)\$\$"),  # $$...$$
                    (r"\$(.+?)\$", r"\$(.+?)\$"),  # $...$])
                ]
            )

        equations = []
        modified_content = content

        for search_pattern, replace_pattern in patterns:
            # Find all matches for the current pattern
            matches = re.findall(search_pattern, modified_content, re.DOTALL)
            equations.extend([e.strip() for e in matches])

            # Replace all instances of this pattern with empty strings
            modified_content = re.sub(replace_pattern, "", modified_content, flags=re.DOTALL)

        # If an equation in the markdown exactly matches our math string, then that's good enough
        # we don't have to do a more expensive comparison
        if any(hyp == self.math for hyp in equations):
            return True, ""

        # If not, then let's render the math equation itself and now compare to each hypothesis
        # But, to speed things up, since rendering equations is hard, we sort the equations on the page
        # by fuzzy similarity to the hypothesis
        equations.sort(key=lambda x: -fuzz.ratio(x, self.math))
        for hypothesis in equations:
            hypothesis_render = render_equation(hypothesis)

            if not hypothesis_render:
                continue

            if compare_rendered_equations(self.reference_render, hypothesis_render):
                return True, ""

        # self.reference_render.save(f"maths/{self.id}_ref.png", format="PNG")
        # best_match_render.save(f"maths/{self.id}_hyp.png", format="PNG")

        return False, f"No match found for {self.math} anywhere in content"


def load_single_test(data: Union[str, Dict]) -> BasePDFTest:
    """
    Load a single test from a JSON line string or JSON object.

    Args:
        data: Either a JSON string to parse or a dictionary containing test data.

    Returns:
        A test object of the appropriate type.

    Raises:
        ValidationError: If the test type is unknown or data is invalid.
        json.JSONDecodeError: If the string cannot be parsed as JSON.
    """
    # Handle JSON string input
    if isinstance(data, str):
        data = data.strip()
        if not data:
            raise ValueError("Empty string provided")
        data = json.loads(data)

    # Process the test data
    test_type = data.get("type")
    if test_type in {TestType.PRESENT.value, TestType.ABSENT.value}:
        test = TextPresenceTest(**data)
    elif test_type == TestType.ORDER.value:
        test = TextOrderTest(**data)
    elif test_type == TestType.TABLE.value:
        test = TableTest(**data)
    elif test_type == TestType.MATH.value:
        test = MathTest(**data)
    elif test_type == TestType.BASELINE.value:
        test = BaselineTest(**data)
    else:
        raise ValidationError(f"Unknown test type: {test_type}")

    return test


def load_tests(jsonl_file: str) -> List[BasePDFTest]:
    """
    Load tests from a JSONL file using parallel processing with a ThreadPoolExecutor.

    Args:
        jsonl_file: Path to the JSONL file containing test definitions.

    Returns:
        A list of test objects.
    """

    def process_line_with_number(line_tuple: Tuple[int, str]) -> Optional[Tuple[int, BasePDFTest]]:
        """
        Process a single line from the JSONL file and return a tuple of (line_number, test object).
        Returns None for empty lines.
        """
        line_number, line = line_tuple
        line = line.strip()
        if not line:
            return None

        try:
            test = load_single_test(line)
            return (line_number, test)
        except json.JSONDecodeError as e:
            print(f"Error parsing JSON on line {line_number}: {e}")
            raise
        except (ValidationError, KeyError) as e:
            print(f"Error on line {line_number}: {e}")
            raise
        except Exception as e:
            print(f"Unexpected error on line {line_number}: {e}")
            raise

    tests = []

    # Read all lines along with their line numbers.
    with open(jsonl_file, "r") as f:
        lines = list(enumerate(f, start=1))

    # Use a ThreadPoolExecutor to process each line in parallel.
    with ThreadPoolExecutor(max_workers=min(os.cpu_count() or 1, 64)) as executor:
        # Submit all tasks concurrently.
        futures = {executor.submit(process_line_with_number, item): item[0] for item in lines}
        # Use tqdm to show progress as futures complete.
        for future in tqdm(as_completed(futures), total=len(futures), desc="Loading tests"):
            result = future.result()
            if result is not None:
                _, test = result
                tests.append(test)

    # Check for duplicate test IDs after parallel processing.
    unique_ids = set()
    for test in tests:
        if test.id in unique_ids:
            raise ValidationError(f"Test with duplicate id {test.id} found, error loading tests.")
        unique_ids.add(test.id)

    return tests


def save_tests(tests: List[BasePDFTest], jsonl_file: str) -> None:
    """
    Save tests to a JSONL file using asdict for conversion.

    Args:
        tests: A list of test objects.
        jsonl_file: Path to the output JSONL file.
    """
    with open(jsonl_file, "w") as file:
        for test in tests:
            file.write(json.dumps(asdict(test)) + "\n")<|MERGE_RESOLUTION|>--- conflicted
+++ resolved
@@ -871,10 +871,7 @@
     """
 
     max_length: Optional[int] = None  # Used to implement blank page checks
-<<<<<<< HEAD
     max_length_skips_image_alt_tags: bool = False
-=======
->>>>>>> c8978718
 
     max_repeats: int = 30
     check_disallowed_characters: bool = True
@@ -884,14 +881,11 @@
 
         # If this a blank page check, then it short circuits the rest of the checks
         if self.max_length is not None:
-<<<<<<< HEAD
             if self.max_length_skips_image_alt_tags:
                 # Remove markdown image tags like ![alt text](image.png) from the text length count
                 content_for_length_check = re.sub(r"!\[.*?\]\(.*?\)", "", content)
                 base_content_len = len("".join(c for c in content_for_length_check if c.isalnum()).strip())
 
-=======
->>>>>>> c8978718
             if base_content_len > self.max_length:
                 return False, f"{base_content_len} characters were output for a page we expected to be blank"
             else:
